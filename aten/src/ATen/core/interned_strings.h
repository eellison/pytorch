--- conflicted
+++ resolved
@@ -1,9 +1,9 @@
 #pragma once
-#include <vector>
+#include <algorithm>
 #include <cstdint>
 #include <string>
 #include <unordered_map>
-#include <algorithm>
+#include <vector>
 
 #include <c10/macros/Macros.h>
 
@@ -14,175 +14,6 @@
 namespace c10 {
 
 #if !defined(C10_MOBILE) || defined(FEATURE_TORCH_MOBILE)
-<<<<<<< HEAD
-#define FORALL_NS_SYMBOLS(_)       \
-  _(namespaces, prim)              \
-  _(namespaces, aten)              \
-  _(namespaces, onnx)              \
-  _(namespaces, attr)              \
-  _(namespaces, scope)             \
-  _(namespaces, user)              \
-  _(namespaces, _caffe2)           \
-  _(namespaces, dimname)           \
-  _(namespaces, namespaces)        \
-  _(prim, Assign)                  \
-  _(prim, BroadcastingChunk)       \
-  _(prim, BroadcastSizes)          \
-  _(prim, Constant)                \
-  _(prim, ChunkSizes)              \
-  _(prim, Drop)                    \
-  _(prim, Eval)                    \
-  _(prim, Expand) /* onnx */       \
-  _(prim, FusionGroup)             \
-  _(prim, DifferentiableGraph)     \
-  _(prim, If)                      \
-  _(prim, Jump) /* debug */        \
-  _(prim, JumpNZ) /* debug */      \
-  _(prim, JumpZ) /* debug */       \
-  _(prim, Load)                    \
-  _(prim, Loop)                    \
-  _(prim, Param)                   \
-  _(prim, PackPadded) /* onnx */   \
-  _(prim, PadPacked) /* onnx */    \
-  _(prim, Placeholder) /* debug */ \
-  _(prim, Print)                   \
-  _(prim, PythonOp)                \
-  _(prim, IgnoredPythonOp)         \
-  _(prim, Reverse)                 \
-  _(prim, Return)                  \
-  _(prim, BreakStmt)               \
-  _(prim, ContinueStmt)            \
-  _(prim, Store)                   \
-  _(prim, AutogradZero)            \
-  _(prim, AutogradAnyNonZero)      \
-  _(prim, Starred)                 \
-  _(prim, TupleConstruct)          \
-  _(prim, TupleUnpack)             \
-  _(prim, TupleIndex)              \
-  _(prim, TupleSlice)              \
-  _(prim, ListConstruct)           \
-  _(prim, ListUnpack)              \
-  _(prim, DictConstruct)           \
-  _(prim, DictIndex)               \
-  _(prim, StringIndex)             \
-  _(prim, NumToTensor)             \
-  _(prim, Uninitialized)           \
-  _(prim, ImplicitTensorToNum)     \
-  _(prim, Bool)                    \
-  _(prim, Int)                     \
-  _(prim, Float)                   \
-  _(prim, str)                     \
-  _(prim, device)                  \
-  _(prim, dtype)                   \
-  _(prim, shape)                   \
-  _(prim, requires_grad)           \
-  _(prim, AutogradAdd)             \
-  _(prim, GradOf)                  \
-  _(prim, Guard)                   \
-  _(prim, BailOut)                 \
-  _(prim, FusedConcat)             \
-  _(prim, ConstantChunk)           \
-  _(prim, MMTreeReduce)            \
-  _(prim, MMBatchSide)             \
-  _(prim, min)                     \
-  _(prim, max)                     \
-  _(prim, abs)                     \
-  _(aten, divmod)                  \
-  _(prim, rangelist)               \
-  _(aten, _grad_sum_to_size)       \
-  _(aten, _size_if_not_equal)      \
-  _(aten, _ncf_unsqueeze)          \
-  _(aten, warn)                    \
-  _(aten, floordiv)                \
-  _(aten, __range_length)          \
-  _(aten, __derive_index)          \
-  _(aten, __round_to_zero_floordiv)\
-  _(aten, _unwrap_optional)        \
-  _(prim, fork)                    \
-  _(prim, forkClosure)             \
-  _(prim, RaiseException)          \
-  _(prim, Function)                \
-  _(prim, CreateObject)            \
-  _(prim, SetAttr)                 \
-  _(prim, GetAttr)                 \
-  _(prim, profile)                 \
-  _(prim, AddStatValue)            \
-  _(prim, TimePoint)               \
-  _(prim, CallFunction)            \
-  _(prim, CallMethod)              \
-  _(prim, LoopContinuation)        \
-  _(aten, append)                  \
-  _(aten, item)                    \
-  _(aten, format)                  \
-  _(aten, __not__)                 \
-  _(aten, __is__)                  \
-  _(aten, __isnot__)               \
-  _(aten, copy_)                   \
-  _(aten, t_)                      \
-  _(aten, addbmm_)                 \
-  _(aten, addcdiv_)                \
-  _(aten, addcmul_)                \
-  _(aten, addmv_)                  \
-  _(aten, addr_)                   \
-  _(aten, baddbmm_)                \
-  _(aten, ge_)                     \
-  _(aten, gt_)                     \
-  _(aten, le_)                     \
-  _(aten, lerp_)                   \
-  _(aten, lt_)                     \
-  _(aten, ne_)                     \
-  _(aten, transpose_)              \
-  _(aten, unsqueeze_)              \
-  _(aten, _set_item)               \
-  _(aten, manual_seed)             \
-  _(aten, set_)                    \
-  _(aten, index_put_)              \
-  _(aten, device)                  \
-  _(aten, hash)                    \
-  _(aten, len)                     \
-  _(aten, list)                    \
-  _(aten, wait)                    \
-  _(aten, save)                    \
-  _(aten, ord)                     \
-  _(prim, unchecked_unwrap_optional)\
-  FORALL_ATEN_BASE_SYMBOLS(_)      \
-  _(onnx, Add)                     \
-  _(onnx, Concat)                  \
-  _(onnx, Constant)                \
-  _(onnx, ConstantFill)            \
-  _(onnx, Div)                     \
-  _(onnx, GRU)                     \
-  _(onnx, Gather)                  \
-  _(onnx, Gemm)                    \
-  _(onnx, LSTM)                    \
-  _(onnx, Mul)                     \
-  _(onnx, Pow)                     \
-  _(onnx, RNN)                     \
-  _(onnx, Shape)                   \
-  _(onnx, Size)                    \
-  _(onnx, Slice)                   \
-  _(onnx, Squeeze)                 \
-  _(onnx, Sub)                     \
-  _(onnx, Transpose)               \
-  _(onnx, Unsqueeze)               \
-  _(onnx, Loop)                    \
-  _(onnx, If)                      \
-  _(onnx, Reshape)                 \
-  _(onnx, Equal)                   \
-  _(onnx, Greater)                 \
-  _(onnx, Less)                    \
-  _(onnx, Not)                     \
-  _(onnx, ATen)                    \
-  _(onnx, Split)                   \
-  _(onnx, ConstantOfShape)         \
-  _(onnx, Cast)         \
-  FORALL_ATTR_BASE_SYMBOLS(_)      \
-  _(attr, Subgraph)                \
-  _(attr, ReverseSubgraph)         \
-  _(attr, f_real_outputs)          \
-  _(attr, df_input_vjps)           \
-  _(attr, df_input_captured_inputs) \
-=======
 #define FORALL_NS_SYMBOLS(_)         \
   _(namespaces, prim)                \
   _(namespaces, aten)                \
@@ -218,6 +49,8 @@
   _(prim, IgnoredPythonOp)           \
   _(prim, Reverse)                   \
   _(prim, Return)                    \
+  _(prim, BreakStmt)                 \
+  _(prim, ContinueStmt)              \
   _(prim, Store)                     \
   _(prim, AutogradZero)              \
   _(prim, AutogradAnyNonZero)        \
@@ -278,6 +111,7 @@
   _(prim, TimePoint)                 \
   _(prim, CallFunction)              \
   _(prim, CallMethod)                \
+  _(prim, LoopContinuation)          \
   _(aten, append)                    \
   _(aten, item)                      \
   _(aten, format)                    \
@@ -359,7 +193,6 @@
   _(attr, f_real_outputs)            \
   _(attr, df_input_vjps)             \
   _(attr, df_input_captured_inputs)  \
->>>>>>> 291570e0
   _(attr, df_input_captured_outputs) \
   _(attr, df_output_vjps)            \
   _(attr, axes)                      \
@@ -384,14 +217,14 @@
   _(attr, slot)
 #else
 #define FORALL_NS_SYMBOLS(_) \
-  _(namespaces, prim)              \
-  _(namespaces, aten)              \
-  _(namespaces, onnx)              \
-  _(namespaces, attr)              \
-  _(namespaces, scope)             \
-  _(namespaces, user)              \
-  _(namespaces, _caffe2)           \
-  _(namespaces, dimname)           \
+  _(namespaces, prim)        \
+  _(namespaces, aten)        \
+  _(namespaces, onnx)        \
+  _(namespaces, attr)        \
+  _(namespaces, scope)       \
+  _(namespaces, user)        \
+  _(namespaces, _caffe2)     \
+  _(namespaces, dimname)     \
   _(namespaces, namespaces)
 #endif
 
@@ -408,10 +241,11 @@
 // to intern an ONNX symbol here so that you can conveniently write an
 // optimization on ONNX operations.
 
-// 'attr' symbols are attribute keys.  They are shared between both ONNX and ATen
-// operators (you disambiguate their meaning by looking at the operator itself).
-// In general, you only need to define attribute keys that are used by
-// onnx or prim; ATen attributes are automatically generated in FORALL_ATTR_BASE_SYMBOLS.
+// 'attr' symbols are attribute keys.  They are shared between both ONNX and
+// ATen operators (you disambiguate their meaning by looking at the operator
+// itself). In general, you only need to define attribute keys that are used by
+// onnx or prim; ATen attributes are automatically generated in
+// FORALL_ATTR_BASE_SYMBOLS.
 
 // Note [Symbol allocation]
 // ~~~~~~~~~~~~~~~~~~~~~~~~
@@ -439,32 +273,34 @@
 // structure; it is namespaced via SymbolNamespace and the resulting
 // intern pointers support efficient namespace testing.
 struct CAFFE2_API Symbol {
-  explicit constexpr Symbol() : value(0) {};
-  explicit constexpr Symbol(unique_t uniq)
-  : value(uniq) {}
+  explicit constexpr Symbol() : value(0){};
+  explicit constexpr Symbol(unique_t uniq) : value(uniq) {}
 
   // Get a Symbol for a qualified string like "attr::bar"
-  static Symbol fromQualString(const std::string & s);
-
-  // Get a Symbol from a domain and an unqualified string like "org.pytorch.attr" and "bar"
-  static Symbol fromDomainAndUnqualString(const std::string & d, const std::string & s);
+  static Symbol fromQualString(const std::string& s);
+
+  // Get a Symbol from a domain and an unqualified string like
+  // "org.pytorch.attr" and "bar"
+  static Symbol fromDomainAndUnqualString(
+      const std::string& d,
+      const std::string& s);
 
   // Constructors for our various namespaced strings.  This will construct
   // the appropriate namespaced string, e.g., "attr::foo" for the
   // argument "foo", and then attempt to intern it.  DO NOT USE THIS
   // with a string literal; attr::foo should be available in that case
   // (and if it's not, you should add it to the built-ins list above.)
-  static Symbol attr(const std::string & s);
-  static Symbol aten(const std::string & s);
-  static Symbol onnx(const std::string & s);
-  static Symbol prim(const std::string & s);
-  static Symbol user(const std::string & s);
-  static Symbol caffe2(const std::string & s);
+  static Symbol attr(const std::string& s);
+  static Symbol aten(const std::string& s);
+  static Symbol onnx(const std::string& s);
+  static Symbol prim(const std::string& s);
+  static Symbol user(const std::string& s);
+  static Symbol caffe2(const std::string& s);
 #ifdef BUILD_NAMEDTENSOR
-  static Symbol dimname(const std::string & s);
+  static Symbol dimname(const std::string& s);
 #endif
   // TODO: eliminate me
-  static Symbol scope(const std::string & s);
+  static Symbol scope(const std::string& s);
 
   bool is_attr() const;
   bool is_aten() const;
@@ -486,24 +322,24 @@
   // Give a string corresponding to the unqualified version of this name, e.g.,
   // "mm". Use this in a context where the intended namespace of the string is
   // obvious; this is a *lossy* conversion.
-  const char * toUnqualString() const;
+  const char* toUnqualString() const;
 
   // Give a string corresponding to the qualified version of this name,
   // e.g., "aten::mm".  This string format is made available to Python bindings
   // (so we know how to parse it.)
-  const char * toQualString() const;
+  const char* toQualString() const;
 
   // This describes a symbol in a case where humans read it.  At the moment it's
   // the same as toQualString.  This has to be a const char* returned because
   // a lot of printf style macros use it.
-  const char * toDisplayString() const;
+  const char* toDisplayString() const;
 
   // Give a string corresponding to the domain name for the symbol,
   // e.g., "org.pytorch.aten".
   std::string domainString() const;
 
-private:
-  explicit Symbol(Symbol ns, const std::string & s);
+ private:
+  explicit Symbol(Symbol ns, const std::string& s);
   unique_t value;
 };
 
@@ -512,40 +348,71 @@
 }
 
 enum class _keys : unique_t {
-    #define DEFINE_KEY(ns, s) ns##_##s,
-    FORALL_NS_SYMBOLS(DEFINE_KEY)
-    #undef DEFINE_KEY
-    num_symbols
+#define DEFINE_KEY(ns, s) ns##_##s,
+  FORALL_NS_SYMBOLS(DEFINE_KEY)
+#undef DEFINE_KEY
+      num_symbols
 };
 
-#define DEFINE_SYMBOL(s) \
-  constexpr Symbol s(static_cast<unique_t>(_keys::s));
+#define DEFINE_SYMBOL(s) constexpr Symbol s(static_cast<unique_t>(_keys::s));
 
 #undef DEFINE_SYMBOL
 
-#define DEFINE_SYMBOL(ns, s) \
-  namespace ns { constexpr Symbol s(static_cast<unique_t>(_keys::ns##_##s)); }
+#define DEFINE_SYMBOL(ns, s)                                  \
+  namespace ns {                                              \
+  constexpr Symbol s(static_cast<unique_t>(_keys::ns##_##s)); \
+  }
 FORALL_NS_SYMBOLS(DEFINE_SYMBOL)
 #undef DEFINE_SYMBOL
 
-inline Symbol Symbol::attr(const std::string & s) { return Symbol::fromQualString("attr::" + s); }
-inline Symbol Symbol::aten(const std::string & s)  { return Symbol::fromQualString("aten::" + s); }
-inline Symbol Symbol::onnx(const std::string & s)  { return Symbol::fromQualString("onnx::" + s); }
-inline Symbol Symbol::prim(const std::string & s)  { return Symbol::fromQualString("prim::" + s); }
-inline Symbol Symbol::scope(const std::string & s) { return Symbol::fromQualString("scope::" + s); }
-inline Symbol Symbol::user(const std::string & s) { return Symbol::fromQualString("user::" + s); }
-inline Symbol Symbol::caffe2(const std::string & s) { return Symbol::fromQualString("_caffe2::" + s); }
+inline Symbol Symbol::attr(const std::string& s) {
+  return Symbol::fromQualString("attr::" + s);
+}
+inline Symbol Symbol::aten(const std::string& s) {
+  return Symbol::fromQualString("aten::" + s);
+}
+inline Symbol Symbol::onnx(const std::string& s) {
+  return Symbol::fromQualString("onnx::" + s);
+}
+inline Symbol Symbol::prim(const std::string& s) {
+  return Symbol::fromQualString("prim::" + s);
+}
+inline Symbol Symbol::scope(const std::string& s) {
+  return Symbol::fromQualString("scope::" + s);
+}
+inline Symbol Symbol::user(const std::string& s) {
+  return Symbol::fromQualString("user::" + s);
+}
+inline Symbol Symbol::caffe2(const std::string& s) {
+  return Symbol::fromQualString("_caffe2::" + s);
+}
 #ifdef BUILD_NAMEDTENSOR
-inline Symbol Symbol::dimname(const std::string & s) { return Symbol::fromQualString("dimname::" + s); }
-#endif
-inline bool Symbol::is_attr() const { return ns() == namespaces::attr; }
-inline bool Symbol::is_aten() const { return ns() == namespaces::aten; }
-inline bool Symbol::is_prim() const { return ns() == namespaces::prim; }
-inline bool Symbol::is_onnx() const { return ns() == namespaces::onnx; }
-inline bool Symbol::is_user() const { return ns() == namespaces::user; }
-inline bool Symbol::is_caffe2() const { return ns() == namespaces::_caffe2; }
+inline Symbol Symbol::dimname(const std::string& s) {
+  return Symbol::fromQualString("dimname::" + s);
+}
+#endif
+inline bool Symbol::is_attr() const {
+  return ns() == namespaces::attr;
+}
+inline bool Symbol::is_aten() const {
+  return ns() == namespaces::aten;
+}
+inline bool Symbol::is_prim() const {
+  return ns() == namespaces::prim;
+}
+inline bool Symbol::is_onnx() const {
+  return ns() == namespaces::onnx;
+}
+inline bool Symbol::is_user() const {
+  return ns() == namespaces::user;
+}
+inline bool Symbol::is_caffe2() const {
+  return ns() == namespaces::_caffe2;
+}
 #ifdef BUILD_NAMEDTENSOR
-inline bool Symbol::is_dimname() const { return ns() == namespaces::dimname; }
+inline bool Symbol::is_dimname() const {
+  return ns() == namespaces::dimname;
+}
 #endif
 
 } // namespace c10
@@ -558,4 +425,4 @@
     return std::hash<uint32_t>()(static_cast<uint32_t>(s));
   }
 };
-}+} // namespace std