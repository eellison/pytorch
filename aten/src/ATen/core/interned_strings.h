--- conflicted
+++ resolved
@@ -77,11 +77,7 @@
   _(aten, Delete)                    \
   _(prim, device)                    \
   _(prim, dtype)                     \
-<<<<<<< HEAD
-=======
-  _(prim, shape)                     \
   _(prim, id)                        \
->>>>>>> a0453434
   _(prim, requires_grad)             \
   _(prim, MakeTestTensor) /* test */ \
   _(prim, AutogradAdd)               \
