--- conflicted
+++ resolved
@@ -72,47 +72,11 @@
   }
 }
 node {
-<<<<<<< HEAD
   name: "myLinear/Linear[l]/18"
   op: "aten::linear"
   input: "input/input"
   input: "myLinear/Linear[l]/weight/17"
   input: "myLinear/Linear[l]/bias/16"
-=======
-  name: "myLinear/Linear[l]/22"
-  op: "aten::t"
-  input: "myLinear/Linear[l]/weight/21"
-  attr {
-    key: "_output_shapes"
-    value {
-      list {
-        shape {
-          dim {
-            size: 3
-          }
-          dim {
-            size: 5
-          }
-        }
-      }
-    }
-  }
-  attr {
-    key: "attr"
-    value {
-      s: "{}"
-    }
-  }
-}
-node {
-  name: "myLinear/Linear[l]/23"
-  op: "aten::addmm"
-  input: "myLinear/Linear[l]/bias/20"
-  input: "input/x"
-  input: "myLinear/Linear[l]/22"
-  input: "myLinear/Linear[l]/19"
-  input: "myLinear/Linear[l]/19"
->>>>>>> 425a5dc3
   attr {
     key: "_output_shapes"
     value {
