--- conflicted
+++ resolved
@@ -146,7 +146,6 @@
         g = torch.jit.last_executed_optimized_graph()
         FileCheck().check_not("TensorExpr").run(g)
 
-<<<<<<< HEAD
     def test_not_optimizing_property(self):
         @torch.jit.script
         def foo(x, y):
@@ -159,7 +158,7 @@
         FileCheck().check("aten::size").run(g)
         x = torch.ones([2, 3, 5])
         self.assertEqual(foo(x, x), (x + x + 1 + 2 + 3, x.size()))
-=======
+
     def test_fallback_graph_not_specialized(self):
         @torch.jit.script
         def foo(a, b):
@@ -173,5 +172,4 @@
         foo(x, y)
         foo(x, y)
         g = torch.jit.last_executed_optimized_graph()
-        FileCheck().check("CallFunction").check_next("Tensor = prim::TupleUnpack").run(g)
->>>>>>> 192c4111
+        FileCheck().check("CallFunction").check_next("Tensor = prim::TupleUnpack").run(g)