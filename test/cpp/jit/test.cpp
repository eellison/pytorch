#if defined(USE_GTEST)
#include <gtest/gtest.h>
#endif

#include <c10/macros/Export.h>

// To add a new test file:
// 1. Add a test_foo.h file in this directory
// 2. include test_base.h
// 3. Write your tests as pure functions starting with "test", like "testFoo"
// 4. Include test_foo.h here and add it to the appropriate macro listing
#include <test/cpp/jit/test_alias_analysis.h>
#include <test/cpp/jit/test_argument_spec.h>
#include <test/cpp/jit/test_autodiff.h>
#include <test/cpp/jit/test_class_import.h>
#include <test/cpp/jit/test_class_parser.h>
#include <test/cpp/jit/test_code_template.h>
#include <test/cpp/jit/test_constant_pooling.h>
#include <test/cpp/jit/test_constant_propagation.h>
#include <test/cpp/jit/test_create_autodiff_subgraphs.h>
#include <test/cpp/jit/test_custom_operators.h>
#include <test/cpp/jit/test_dynamic_dag.h>
#include <test/cpp/jit/test_fuser.h>
#include <test/cpp/jit/test_graph_executor.h>
#include <test/cpp/jit/test_interpreter.h>
#include <test/cpp/jit/test_ir.h>
#include <test/cpp/jit/test_irparser.h>
#include <test/cpp/jit/test_ivalue.h>
#include <test/cpp/jit/test_misc.h>
#include <test/cpp/jit/test_netdef_converter.h>
#include <test/cpp/jit/test_peephole_optimize.h>
#include <test/cpp/jit/test_qualified_name.h>
#include <test/cpp/jit/test_save_load.h>
#include <test/cpp/jit/test_subgraph_matcher.h>
#include <test/cpp/jit/test_subgraph_utils.h>
#include <torch/csrc/WindowsTorchApiMacro.h>

using namespace torch::jit::script;
using namespace torch::jit::test;

namespace torch {
namespace jit {
<<<<<<< HEAD
#define TH_FORALL_TESTS(_)         \
  _(ADFormulas)                    \
  _(Attributes)                    \
  _(Blocks)                        \
  _(CodeTemplate)                  \
  _(ControlFlow)                   \
  _(CreateAutodiffSubgraphs)       \
  _(CustomOperators)               \
  _(CustomOperatorAliasing)        \
  _(IValueKWargs)                  \
  _(CustomFusion)                  \
  _(Differentiate)                 \
  _(DifferentiateWithRequiresGrad) \
  _(DynamicDAG)                    \
  _(FromQualString)                \
  _(InternedStrings)               \
  _(IValue)                        \
  _(PassManagement)                \
  _(Proto)                         \
  _(RegisterFusionCachesKernel)    \
  _(SchemaParser)                  \
  _(TopologicalIndex)              \
  _(TopologicalMove)               \
  _(SubgraphUtils)                 \
  _(AliasAnalysis)                 \
  _(ContainerAliasing)             \
  _(AliasRegistration)             \
  _(WriteTracking)                 \
  _(Wildcards)                     \
  _(MemoryDAG)                     \
  _(IRParser)                      \
  _(ConstantPooling)               \
  _(ConstantPropagation)           \
  _(NetDefConverter)               \
  _(THNNConv)                      \
  _(ATenNativeBatchNorm)           \
  _(NoneSchemaMatch)               \
  _(ClassParser)                   \
  _(Profiler)                      \
  _(InsertAndEliminateGuards)      \
  _(PeepholeOptimize)              \
  _(RecordFunction)                \
  _(SubgraphMatching)              \
  _(ModuleDefine)                  \
  _(QualifiedName)                 \
  _(ClassImport)                   \
  _(ScriptObject)                  \
=======
#define TH_FORALL_TESTS(_)             \
  _(ADFormulas)                        \
  _(Attributes)                        \
  _(Blocks)                            \
  _(CodeTemplate)                      \
  _(ControlFlow)                       \
  _(CreateAutodiffSubgraphs)           \
  _(CustomOperators)                   \
  _(CustomOperatorAliasing)            \
  _(IValueKWargs)                      \
  _(CustomFusion)                      \
  _(Differentiate)                     \
  _(DifferentiateWithRequiresGrad)     \
  _(DynamicDAG)                        \
  _(FromQualString)                    \
  _(InternedStrings)                   \
  _(IValue)                            \
  _(PassManagement)                    \
  _(Proto)                             \
  _(RegisterFusionCachesKernel)        \
  _(SchemaParser)                      \
  _(TopologicalIndex)                  \
  _(TopologicalMove)                   \
  _(SubgraphUtils)                     \
  _(AliasAnalysis)                     \
  _(ContainerAliasing)                 \
  _(AliasRegistration)                 \
  _(WriteTracking)                     \
  _(Wildcards)                         \
  _(MemoryDAG)                         \
  _(IRParser)                          \
  _(ConstantPooling)                   \
  _(NetDefConverter)                   \
  _(THNNConv)                          \
  _(ATenNativeBatchNorm)               \
  _(NoneSchemaMatch)                   \
  _(ClassParser)                       \
  _(Profiler)                          \
  _(InsertAndEliminateRedundantGuards) \
  _(InsertBailOuts)                    \
  _(PeepholeOptimize)                  \
  _(RecordFunction)                    \
  _(SubgraphMatching)                  \
  _(ModuleDefine)                      \
  _(QualifiedName)                     \
  _(ClassImport)                       \
  _(ScriptObject)                      \
>>>>>>> 042da217
  _(SaveExtraFilesHook)

#define TH_FORALL_TESTS_CUDA(_) \
  _(ArgumentSpec)               \
  _(CompleteArgumentSpec)       \
  _(Fusion)                     \
  _(GraphExecutor)              \
  _(ModuleConversion)           \
  _(Interp)

#if defined(USE_GTEST)

#define JIT_GTEST(name) \
  TEST(JitTest, name) { \
    test##name();       \
  }
TH_FORALL_TESTS(JIT_GTEST)
#undef JIT_TEST

#define JIT_GTEST_CUDA(name)   \
  TEST(JitTest, name##_CUDA) { \
    test##name();              \
  }
TH_FORALL_TESTS_CUDA(JIT_GTEST_CUDA)
#undef JIT_TEST_CUDA
#endif

#define JIT_TEST(name) test##name();
TORCH_API void runJITCPPTests(bool runCuda) {
  TH_FORALL_TESTS(JIT_TEST)
  if (runCuda) {
    TH_FORALL_TESTS_CUDA(JIT_TEST)
  }

  // This test is special since it requires prior setup in python.
  // So it's included here but not in the pure cpp gtest suite
  testEvalModeForLoadedModule();
}
#undef JIT_TEST
} // namespace jit
} // namespace torch<|MERGE_RESOLUTION|>--- conflicted
+++ resolved
@@ -40,55 +40,6 @@
 
 namespace torch {
 namespace jit {
-<<<<<<< HEAD
-#define TH_FORALL_TESTS(_)         \
-  _(ADFormulas)                    \
-  _(Attributes)                    \
-  _(Blocks)                        \
-  _(CodeTemplate)                  \
-  _(ControlFlow)                   \
-  _(CreateAutodiffSubgraphs)       \
-  _(CustomOperators)               \
-  _(CustomOperatorAliasing)        \
-  _(IValueKWargs)                  \
-  _(CustomFusion)                  \
-  _(Differentiate)                 \
-  _(DifferentiateWithRequiresGrad) \
-  _(DynamicDAG)                    \
-  _(FromQualString)                \
-  _(InternedStrings)               \
-  _(IValue)                        \
-  _(PassManagement)                \
-  _(Proto)                         \
-  _(RegisterFusionCachesKernel)    \
-  _(SchemaParser)                  \
-  _(TopologicalIndex)              \
-  _(TopologicalMove)               \
-  _(SubgraphUtils)                 \
-  _(AliasAnalysis)                 \
-  _(ContainerAliasing)             \
-  _(AliasRegistration)             \
-  _(WriteTracking)                 \
-  _(Wildcards)                     \
-  _(MemoryDAG)                     \
-  _(IRParser)                      \
-  _(ConstantPooling)               \
-  _(ConstantPropagation)           \
-  _(NetDefConverter)               \
-  _(THNNConv)                      \
-  _(ATenNativeBatchNorm)           \
-  _(NoneSchemaMatch)               \
-  _(ClassParser)                   \
-  _(Profiler)                      \
-  _(InsertAndEliminateGuards)      \
-  _(PeepholeOptimize)              \
-  _(RecordFunction)                \
-  _(SubgraphMatching)              \
-  _(ModuleDefine)                  \
-  _(QualifiedName)                 \
-  _(ClassImport)                   \
-  _(ScriptObject)                  \
-=======
 #define TH_FORALL_TESTS(_)             \
   _(ADFormulas)                        \
   _(Attributes)                        \
@@ -121,6 +72,7 @@
   _(MemoryDAG)                         \
   _(IRParser)                          \
   _(ConstantPooling)                   \
+  _(ConstantPropagation)               \
   _(NetDefConverter)                   \
   _(THNNConv)                          \
   _(ATenNativeBatchNorm)               \
@@ -136,7 +88,6 @@
   _(QualifiedName)                     \
   _(ClassImport)                       \
   _(ScriptObject)                      \
->>>>>>> 042da217
   _(SaveExtraFilesHook)
 
 #define TH_FORALL_TESTS_CUDA(_) \
