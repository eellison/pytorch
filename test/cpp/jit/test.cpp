--- conflicted
+++ resolved
@@ -41,53 +41,6 @@
 
 namespace torch {
 namespace jit {
-<<<<<<< HEAD
-#define TH_FORALL_TESTS(_)         \
-  _(ADFormulas)                    \
-  _(Attributes)                    \
-  _(Blocks)                        \
-  _(CodeTemplate)                  \
-  _(ControlFlow)                   \
-  _(CreateAutodiffSubgraphs)       \
-  _(CustomOperators)               \
-  _(CustomOperatorAliasing)        \
-  _(IValueKWargs)                  \
-  _(CustomFusion)                  \
-  _(Differentiate)                 \
-  _(DifferentiateWithRequiresGrad) \
-  _(DynamicDAG)                    \
-  _(FromQualString)                \
-  _(InternedStrings)               \
-  _(IValue)                        \
-  _(PassManagement)                \
-  _(Proto)                         \
-  _(RegisterFusionCachesKernel)    \
-  _(SchemaParser)                  \
-  _(TopologicalIndex)              \
-  _(TopologicalMove)               \
-  _(SubgraphUtils)                 \
-  _(AliasAnalysis)                 \
-  _(ContainerAliasing)             \
-  _(AliasRegistration)             \
-  _(WriteTracking)                 \
-  _(Wildcards)                     \
-  _(MemoryDAG)                     \
-  _(IRParser)                      \
-  _(ConstantPooling)               \
-  _(NetDefConverter)               \
-  _(THNNConv)                      \
-  _(ATenNativeBatchNorm)           \
-  _(NoneSchemaMatch)               \
-  _(ClassParser)                   \
-  _(BottomTypeMisuse)              \
-  _(Profiler)                      \
-  _(PeepholeOptimize)              \
-  _(RecordFunction)                \
-  _(SubgraphMatching)              \
-  _(ModuleDefine)                  \
-  _(QualifiedName)                 \
-  _(ClassImport)
-=======
 #define TH_FORALL_TESTS(_)             \
   _(ADFormulas)                        \
   _(Attributes)                        \
@@ -126,6 +79,7 @@
   _(ATenNativeBatchNorm)               \
   _(NoneSchemaMatch)                   \
   _(ClassParser)                       \
+  _(BottomTypeMisuse)                  \
   _(Profiler)                          \
   _(InsertAndEliminateRedundantGuards) \
   _(InsertBailOuts)                    \
@@ -138,7 +92,6 @@
   _(ScriptObject)                      \
   _(SaveExtraFilesHook)                \
   _(DCE)
->>>>>>> 35ee4bf4
 
 #define TH_FORALL_TESTS_CUDA(_) \
   _(ArgumentSpec)               \
