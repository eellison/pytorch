#include <test/cpp/jit/test_alias_analysis.h>
<<<<<<< HEAD
#include <test/cpp/jit/test_constant_pooling.h>
=======
#include <test/cpp/jit/test_class_parser.h>
>>>>>>> dc4cbd95
#include <test/cpp/jit/test_irparser.h>
#include <test/cpp/jit/test_misc.h>
#include <test/cpp/jit/test_netdef_converter.h>

#include <sstream>
#include <string>

using namespace torch::jit::script;
namespace torch {
namespace jit {
void runJITCPPTests() {
  testNoneSchemaMatch();
  testAutogradProfiler();
  testADFormulas();
  testArgumentSpec();
  testAttributes();
  testBlocks();
  testCodeTemplate();
  testControlFlow();
  testCreateAutodiffSubgraphs();
  testCustomOperators();
  testDifferentiate();
  testDifferentiateWithRequiresGrad();
  testDynamicDAG();
  testEvalModeForLoadedModule();
  testFromQualString();
  testFusion();
  testGraphExecutor();
  testInternedStrings();
  testInterp();
  testIValue();
  testProto();
  testSchemaParser();
  testTopologicalIndex();
  testTopologicalMove();
  testSubgraphUtils();
  testTHNNConv();
  testATenNativeBatchNorm();
  testRegisterFusionCachesKernel();
  testAliasAnalysis();
  testWriteTracking();
  testWildcards();
  testMemoryDAG();
<<<<<<< HEAD
  testNetDefConverter();
  testIRParser();
  testConstantPooling();
=======
  testNetDefConverter(out);
  testIRParser(out);
  testClassParser();
  return out.str();
>>>>>>> dc4cbd95
}

} // namespace jit
} // namespace torch<|MERGE_RESOLUTION|>--- conflicted
+++ resolved
@@ -1,9 +1,6 @@
 #include <test/cpp/jit/test_alias_analysis.h>
-<<<<<<< HEAD
 #include <test/cpp/jit/test_constant_pooling.h>
-=======
 #include <test/cpp/jit/test_class_parser.h>
->>>>>>> dc4cbd95
 #include <test/cpp/jit/test_irparser.h>
 #include <test/cpp/jit/test_misc.h>
 #include <test/cpp/jit/test_netdef_converter.h>
@@ -47,16 +44,10 @@
   testWriteTracking();
   testWildcards();
   testMemoryDAG();
-<<<<<<< HEAD
   testNetDefConverter();
   testIRParser();
   testConstantPooling();
-=======
-  testNetDefConverter(out);
-  testIRParser(out);
   testClassParser();
-  return out.str();
->>>>>>> dc4cbd95
 }
 
 } // namespace jit
