--- conflicted
+++ resolved
@@ -466,16 +466,6 @@
   }
 }
 
-<<<<<<< HEAD
-TEST(TensorTest, Arange) {
-  { // Test #1
-    auto x = torch::arange(0, 5);
-    TORCH_INTERNAL_ASSERT(x.dtype() == at::ScalarType::Long);
-  }
-}
-
-TEST(TensorTest, PrettyPrintInitListTensor) {
-=======
 TEST(TensorTest, TorchTensorCtorZeroSizedDim) {
   {
     auto tensor = torch::tensor({});
@@ -540,8 +530,14 @@
   ASSERT_EQ(torch::tensor({{1., 2., 3.}}, torch::TensorOptions()).dtype(), torch::kDouble);
 }
 
+TEST(TensorTest, Arange) {
+  { // Test #1
+    auto x = torch::arange(0, 5);
+    TORCH_INTERNAL_ASSERT(x.dtype() == at::ScalarType::Long);
+  }
+}
+
 TEST(TensorTest, PrettyPrintTensorDataContainer) {
->>>>>>> 41e42c34
   {
     ASSERT_EQ(
       c10::str(torch::detail::TensorDataContainer(1.1)),
