--- conflicted
+++ resolved
@@ -36,12 +36,8 @@
         whitelist = {
             # below are some jit functions
             'wait', 'fork', 'parse_type_comment', 'import_ir_module',
-<<<<<<< HEAD
-            'to_batch_graph', 'import_ir_module_from_buffer',
-            'register_batch_operator', 'merge_type_from_type_comment', 'parse_ir',
-=======
             'import_ir_module_from_buffer', 'merge_type_from_type_comment',
->>>>>>> 7c438c82
+            'parse_ir',
 
             # below are symbols mistakely binded to torch.*, but should
             # go to torch.nn.functional.* instead
