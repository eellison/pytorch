#pragma once

#include <torch/csrc/jit/attributes.h>
#include <torch/csrc/jit/graph_node_list.h>
#include <torch/csrc/jit/named_value.h>
#include <torch/csrc/jit/scope.h>

#include <torch/csrc/WindowsTorchApiMacro.h>
#include <torch/csrc/utils/disallow_copy.h>
#include <torch/csrc/utils/python_stub.h>

#include <ATen/ATen.h>
#include <ATen/core/function_schema.h>
#include <ATen/core/functional.h>
#include <ATen/core/interned_strings.h>
#include <ATen/core/ivalue.h>
#include <ATen/core/jit_type.h>
#include <c10/util/ArrayRef.h>
#include <c10/util/Exception.h>

#include <functional>
#include <iostream>
#include <unordered_set>
#include <vector>

// Forward declare, the real meat is in python_ir.cpp
template <class T>
class THPPointer;
using THPObjectPtr = THPPointer<PyObject>;
using pyobj_list = std::vector<THPObjectPtr>;

namespace torch {
namespace jit {

using ::c10::Argument;
using ::c10::FunctionSchema;
using ::c10::Symbol;

using ::c10::ivalue::List;
using ::c10::ivalue::Shared;

using ::c10::IValue;
using ::c10::ivalue::Future;
using ::c10::ivalue::Tuple;

using ::c10::ivalue::BoolList;
using ::c10::ivalue::DoubleList;
using ::c10::ivalue::GenericList;
using ::c10::ivalue::IntList;
using ::c10::ivalue::TensorList;

using ::c10::ivalue::ConstantString;

#define C10_USING(T) using ::c10::T;
C10_FORALL_TYPES(C10_USING)
#undef C10_USING

#define C10_USING(T) using ::c10::T##Ptr;
C10_FORALL_TYPES(C10_USING)
#undef C10_USING

using ::c10::Type;
using ::c10::TypeEnv;
using ::c10::TypePtr;

using ::c10::getTypePtr;
using ::c10::MatchTypeReturn;
using ::c10::TypeKind;

using ::c10::fmap;

namespace prim {
using namespace ::c10::prim;
}
namespace attr {
using namespace ::c10::attr;
}
namespace aten {
using namespace ::c10::aten;
}

namespace script {
struct Function;
struct MatchedSchema;
} // namespace script

// Graph represents one "function" of computation.
// It uses a simple ownership model where the graph owns all the nodes inside
// it. All references inside the graph are raw pointers. Destroying the Graph
// will invalidate any pointers to nodes in the graph.
struct Graph;

// Node is the base class of the IR graph. It represents one computation
// and dependencies on a list of Values. The "prim-ops", so to speak.
struct Node;

// A Value represents an input or output to node that is either a
// Tensor or an opaque Handle object, as determined by type().
struct Value;

TORCH_API std::ostream& operator<<(std::ostream& out, const Graph& g);
TORCH_API std::ostream& operator<<(std::ostream& out, const Node& n);

// A list of nodes, with inputs and outputs
struct Block;

// Each use is represented by this type, see Node::uses()
// 'user' is the consumer of the value, offset is the index into
// 'user's input this where the produces will be found.
struct Use {
  Use(Node* user, size_t offset) : user(user), offset(offset) {}
  Node* user;
  size_t offset;

  bool operator==(const Use& b) {
    return user == b.user && offset == b.offset;
  }
};

// Note [User node does not uniquely identify use]
// ~~~~~~~~~~~~~~~~~~~~~~~~~~~~~~~~~~~~~~~~~~~~~~~
// A while back, we wrote some code manipulating uses that looked like this:
//
//    for (auto& use : used_val->uses_) {
//      if (use.user == this_node) {
//        use.offset += 1;
//        break;
//      }
//    }
//
// This code is trying to find a particular use (our node's use) to update it.
// However, it's wrong: there may be *multiple* uses of a value %x in a node,
// as might be the case in this IR:
//
//    %y = Add %x %x
//
// In this case, there are two uses of %x whose user is the node 'Add %x %x'.
// So, "use induced by this node" is not a well-formed concept.
//
// If you are looking for "use induced by an input", it's best to use
// findUseForInput() to get it.

// the list types are intentionally simple, but we type-def
// them here so if we need to change them, refactoring will be easier
using node_list = std::vector<Node*>;
using value_list = std::vector<Value*>;
using use_list = std::vector<Use>;
template <typename T>
using ArrayRef = at::ArrayRef<T>;
using NodeKind = Symbol;
using topo_position_t = int64_t;
using ValueSet = std::unordered_set<const Value*>;

struct Value {
  TH_DISALLOW_COPY_AND_ASSIGN(Value);
  Value(Node* node_, size_t offset_);

 private:
  friend struct Node;
  friend struct Graph;
  Node* node_;
  size_t offset_;
  size_t unique_ = 0; // unique id
  use_list uses_;
  std::string unique_name_;
  TypePtr type_;

 public:
  Value* setType(TypePtr type);
  TORCH_API void inferTypeFrom(const at::Tensor& output);
  const TypePtr& type() const {
    AT_ASSERT(type_ != nullptr);
    return type_;
  }
  bool requires_grad() const {
    return type()->requires_grad();
  }
  bool isCompleteTensor() const {
    return type()->kind() == TypeKind::CompleteTensorType;
  }
  TORCH_API bool mustBeNone() const;
  TORCH_API bool mustNotBeNone() const;
  size_t unique() const {
    return unique_;
  }
  bool hasUniqueName() const {
    return !unique_name_.empty();
  }
  static bool isValidName(const std::string& name);
  TORCH_API Value* setUniqueName(const std::string& name);
  std::string uniqueName() const {
    if (hasUniqueName()) {
      return unique_name_;
    }
    return std::to_string(unique());
  }
  TORCH_API std::string uniqueNameBase() const;
  Node* node() {
    return node_;
  }
  size_t offset() const {
    return offset_;
  }
  void setOffset(size_t offset) {
    offset_ = offset;
  }
  const Node* node() const {
    return node_;
  }
  Graph* owningGraph();
  const Graph* owningGraph() const;
  // TODO: make this more const correct
  const use_list& uses() const {
    return uses_;
  }

  bool hasUses() const {
    return !uses().empty();
  }

  TORCH_API void replaceFirstUseWith(Value* newValue);

  // Replaces all uses of this value with 'newValue'.
  //
  // Given:   %3 = f(%1, %2)
  //          %4 = g(%3)
  //          %5 = h(%3, %3)
  // Execute: %3.replaceAllUsesWith(%6)
  // Result:  %3 = f(%1, %2)
  //          %4 = g(%6)
  //          %5 = h(%6, %6)
  TORCH_API void replaceAllUsesWith(Value* newValue);

  TORCH_API Value* copyMetadata(Value* from);
};

struct TORCH_API Node {
  TH_DISALLOW_COPY_AND_ASSIGN(Node);
  friend struct Graph;
  friend struct Block;
  friend struct Value;
  friend graph_node_list;
  friend const_graph_node_list;
  friend graph_node_list_iterator;
  friend const_graph_node_list_iterator;

 private:
  const NodeKind kind_;
  std::vector<Value*> inputs_;
  std::vector<Value*> outputs_;
  // subblocks
  std::vector<Block*> blocks_;
  Graph* graph_;
  Block* owning_block_;
  c10::optional<SourceRange> source_range_;
  ScopePtr scope_;
  // Assumes FunctionSchemas are persistent, so we don't manage their lifetime.
  // This field is effective a cache that's populated on attribute lookups and
  // invalidated every time we perform an operation that could potentially
  // change the schema. note: mutable because schema_ is effectively a cache
  mutable const FunctionSchema* schema_;
  topo_position_t topo_position_ = 0;

 protected:
  Node(Graph* graph_, NodeKind kind_); // defined after graph
 public:
  // each node but Return/Param
  // is associated with exactly one place in the node list...
  // of the graph_
  // this circular is a doubly-linked list, the Return node is used as the
  // sentinel for the beginning and end of the list such that the list never has
  // null pointers next_in_graph[0] is next pointer next_in_graph[1] is prev
  // pointer using an array to allow the same iterator class for forward and
  // reverse node lists This list represents a topological sort
  Node* next_in_graph[2] = {nullptr, nullptr};

  Node*& next() {
    return next_in_graph[kNextDirection];
  }
  Node*& prev() {
    return next_in_graph[kPrevDirection];
  }
  Node* const& next() const {
    return next_in_graph[kNextDirection];
  }
  Node* const& prev() const {
    return next_in_graph[kPrevDirection];
  }

  NodeKind kind() const {
    return kind_;
  }
  Node* setSourceRange(SourceRange r) {
    source_range_ = std::move(r);
    return this;
  }
  SourceRange sourceRange() const;

  Graph* owningGraph() {
    return graph_;
  }
  const Graph* owningGraph() const {
    return graph_;
  }
  Block* owningBlock() {
    return owning_block_;
  }
  const Block* owningBlock() const {
    return owning_block_;
  }
  ScopePtr scope() {
    return scope_;
  }
  void setScope(ScopePtr scope) {
    scope_ = std::move(scope);
  }
  std::string scopeName() const {
    if (!scope_) {
      return "";
    }
    return scope_->namesFromRoot();
  }
  // NB: This returns an ArrayRef; that means that it will
  // get invalidated if you resize inputs (e.g., using addInput)
  // We can't return a std::vector<Node*>& because there's no
  // way to soundly cast to std::vector<const Node*> (an insane
  // implementation of std::vector could make this representationally
  // different.)
  at::ArrayRef<Value*> inputs() {
    return inputs_;
  }
  at::ArrayRef<const Value*> inputs() const {
    // Vectors are not convertible in const-ness of elements, but
    // raw pointers are.
    return {inputs_.data(), inputs_.size()};
  }
  // NB: This returns an ArrayRef; that means that it will
  // get invalidated if you resize inputs (e.g., using addInput)
  // We can't return a std::vector<Node*>& because there's no
  // way to soundly cast to std::vector<const Node*> (an insane
  // implementation of std::vector could make this representationally
  // different.)
  at::ArrayRef<Value*> outputs() {
    return outputs_;
  }
  at::ArrayRef<const Value*> outputs() const {
    // Vectors are not convertible in const-ness of elements, but
    // raw pointers are.
    return {outputs_.data(), outputs_.size()};
  }
  Value* output(size_t i) const {
    return outputs_.at(i);
  }
  bool hasUses() const {
    for (auto o : outputs()) {
      if (!o->uses().empty()) {
        return true;
      }
    }
    return false;
  }

  void replaceAllUsesWith(Node* n);

  // lots of things like chunk have a single input or single output, so we have
  // a helper to make accessing it easier
  Value* input() {
    AT_ASSERT(inputs_.size() == 1);
    return inputs_.at(0);
  }
  Value* output() {
    AT_ASSERT(outputs_.size() == 1);
    return outputs_.at(0);
  }
  const Value* output() const {
    AT_ASSERT(outputs_.size() == 1);
    return outputs_.at(0);
  }
  const Value* input() const {
    AT_ASSERT(inputs_.size() == 1);
    return inputs_.at(0);
  }
  // Access a particular input.  This is a checked index.
  Value* input(size_t i) const {
    return inputs_.at(i);
  }

  Value* namedInput(Symbol name) const;

  c10::optional<IValue> get(Symbol name) const;

  template <typename T>
  c10::optional<T> get(Symbol name) const {
    if (auto v = get(name)) {
      return v->template to<T>();
    }
    return c10::nullopt;
  }

  // Returns true if the value of input name is statically known
  bool is_constant(Symbol name) const {
    return static_cast<bool>(get(name));
  }
  bool mustBeNone() const;

  bool isNondeterministic() const;
  bool hasSideEffects() const;

  // Graphs

  // Note [Topological invariant]
  // ~~~~~~~~~~~~~~~~~~~~~~~~~~~~
  // We always maintain an up-to-date topological ordering of all nodes via
  // the next()/prev() links.  All transformations to graphs must preserve
  // this topological ordering: for example, it is only valid to 'addInput'
  // with an input which is topologically before the current node.
  //
  // Usually, it is obvious whether or not topological order is maintained;
  // for example, if you are adding nodes to the end of the topsort, it's
  // impossible for them to refer to inputs that are not in the topsort.
  // If it is not obvious, please comment accordingly.

  // Add 'node' as an input to 'this' at the end of existing
  // arguments.  Returns the added node for ease of chaining.
  //
  // Given:   %3 = f(%1, %2)
  // Execute: %3.addInput(%4)
  // Result:  %3 = f(%1, %2, %4)
  Value* addInput(Value* value);

  // Add 'value' as an input to 'this' at the specified position in the
  // arguments. Returns the added value for ease of chaining.
  Value* insertInput(size_t i, Value* value);

  // Replace the input of 'this' at position 'i' with
  // 'newValue', returning the old node.
  //
  // Given:   %3 = f(%1, %2)
  // Execute: %3.replaceInput(1, %4)
  // Result:  %3 = f(%1, %4)
  Value* replaceInput(size_t i, Value* newValue);

  // Replace all occurrences of 'from' in the inputs of this
  // node with 'to'. Corresponds to llvm's replaceUsesOfWith.
  //
  // Given:   %3 = f(%1, %2, %1)
  // Execute: %3.replaceInputWith(%1, %4)
  // Result:  %3 = f(%4, %2, %4)
  void replaceInputWith(Value* from, Value* to);

  Value* addOutput();

  Value* insertOutput(size_t i);

  void eraseOutput(size_t i);

  Block* addBlock();
  void eraseBlock(size_t i);

  // Each Node can have a list of subblocks. These are used to define structured
  // nested control flow operators such as If and Loop.
  // The meaning of a block is specific to the kind of node it is in, but
  // all blocks share these semantics:
  // * Nested lexical scoping: If a node 'Parent' has a subblock which contains
  //   a node 'Child', Child can use any value that was in scope for the Parent
  //   node in addition to any values defined before 'Child' in the subblock.
  // * The list of inputs to the block are in scope for the duration of the
  //   block
  // * the outputs of the Parent node are not in scope for the subblocks
  // Typically the inputs to a block that represents control flow act as
  // as the equivalents phi-nodes in standard SSA form,
  // defining a new Value to represent any term that has multiple
  // definitions depending on how control flowed. Outputs of the node containing
  // control flow serve a similiar purpose defining new values for variables
  // that would have different defintions depending on which way control flowed.

  at::ArrayRef<Block*> blocks() {
    return blocks_;
  }
  at::ArrayRef<const Block*> blocks() const {
    // Vectors are not convertible in const-ness of elements, but
    // raw pointers are.
    return {blocks_.data(), blocks_.size()};
  }

  // Is 'this' before 'n' in the topological order?
  bool isBefore(const Node* n) const;

  // Is 'this' after 'n' in the topological order?
  bool isAfter(const Node* n) const;

  // Insert unattached 'this' node before 'n' in the topological order.
  // Returns this (for chaining).
  //
  // Given:   %3 = f(%1, %2)
  //          %4 = g(%3)
  // and unattached: %5 = h(%1)
  // Execute: %5.insertBefore(%4)
  // Result:  %3 = f(%1, %2)
  //          %5 = h(%1)
  //          %4 = g(%3)
  Node* insertBefore(Node* n);

  // Insert unattached 'this' node after 'n' in the topological order.
  // Returns this (for chaining).
  //
  // Given: %3 = f(%1, %2)
  //        %4 = g(%3)
  // and unattached: %5 = h(%1)
  // Execute: %5.insertAfter(%4)
  // Result:  %3 = f(%1, %2)
  //          %4 = g(%3)
  //          %5 = h(%1)
  Node* insertAfter(Node* n);

  // Move 'this' (already in the graph) after 'n' in the topological order.
  //
  // NOTE: Does not check that value dependencies are preserved, see
  //   AliasDb::moveAfterTopologicallyValid
  //
  // Given: %2 = f(%1)
  //        %3 = g(%1)
  // Execute: %2.moveAfter(%3)
  // Result: %3 = g(%1)
  //         %2 = f(%1)
  //
  void moveAfter(Node* n);

  // Move a node 'n' (already in the graph) before 'this' in the topological
  // order.
  //
  // NOTE: Does not check that value dependencies are preserved, see
  //   AliasDb::moveBeforeTopologicallyValid
  //
  // Given: %2 = f(%1)
  //        %3 = g(%1)
  // Execute: %3.moveBefore(%2)
  // Result: %3 = g(%1)
  //         %2 = f(%1)
  void moveBefore(Node* n);

  // Remove the input at 'i' from this node.
  //
  // WARNING: This is O(n) in the number of inputs, so avoid repeatedly calling
  // removeInput.
  //
  // Given: %3 = f(%1, %2)
  // Execute: %3.removeInput(1)
  // Result: %3 = f(%1)
  void removeInput(size_t i);

  // Remove all inputs from a node.
  //
  // Given: %3 = f(%1, %2)
  // Execute: %3.removeAllInputs()
  // Result: %3 = f()
  void removeAllInputs();

  // Rearrange the ordering of inputs or outputs of a node
  // Given: %3 = f(%1, %2)
  // Execute: %3.permuteInputs({1, 0})
  // Result: %3 = f(%2, %1)
  // Each index must appear exactly once
  void permuteInputs(const std::vector<size_t>& new_inputs);
  void permuteOutputs(const std::vector<size_t>& new_inputs);

  // iterators of the node list starting at this node
  // useful for resuming a search starting at this node
  inline graph_node_list_iterator iterator() {
    return {this, 0};
  }
  inline graph_node_list_iterator reverseIterator() {
    return iterator().reverse();
  }
  inline const_graph_node_list_iterator iterator() const {
    return {this, 0};
  }
  inline const_graph_node_list_iterator reverseIterator() const {
    return iterator().reverse();
  }

  // Remove 'this' from the instruction list and deallocate it.
  //
  // Invariant: no outputs of 'this' may have any uses.
  //
  // Given: %2 = f(%1)
  //        %3 = g(%1)
  // Execute: %2.destroy()
  // Result: %3 = g(%1)
  void destroy();

  // Dynamically cast this node to the subclass indicated by the
  // template variable, returning nullptr if the cast is invalid..
  //
  // Example usage: if(auto s = n.cast<Select>()) { ... }
  template <typename T>
  T* cast() {
    if (T::Kind == kind()) {
      return static_cast<T*>(this);
    }
    return nullptr;
  }
  template <typename T>
  const T* cast() const {
    if (T::Kind == kind()) {
      return static_cast<const T*>(this);
    }
    return nullptr;
  }

  template <typename T>
  T* expect() {
    TORCH_CHECK(
        T::Kind == kind(),
        "expected a ",
        T::Kind.toDisplayString(),
        " but found a ",
        kind().toDisplayString());
    return static_cast<T*>(this);
  }

  // XXX: this function is meant to be used with string literals only!
  bool matches(
      const char* signature_literal,
      at::ArrayRef<Symbol> const_inputs = {}) const;

  const FunctionSchema& schema() const {
    if (!schema_) {
      findSchema();
    }
    return *schema_;
  }
  const FunctionSchema* maybeSchema() const;

  void dump() const;

  std::ostream& print(
      std::ostream& out,
      size_t level,
      std::vector<const Node*>* groups,
      bool print_source_locations = true) const;

  virtual ~Node() = default;

  // Methods for accessing attributes
  void copyAttributes(const Node& rhs) {
    values_.clear();
    for (const AVPtr& i : rhs.values_) {
      values_.push_back(i->clone());
    }
  }
  bool hasAttribute(Symbol name) const {
    AT_ASSERT(name.is_attr());
    return findAttr(name, false) != values_.end();
  }
  bool hasAttributeS(const std::string& name) const {
    return hasAttribute(Symbol::attr(name));
  }
  AttributeKind kindOf(Symbol name) const {
    AT_ASSERT(name.is_attr());
    return (*findAttr(name, true))->kind();
  }
  AttributeKind kindOfS(const std::string& name) const {
    return kindOf(Symbol::attr(name));
  }
  Node* removeAttribute(Symbol name) {
    AT_ASSERT(name.is_attr());
    values_.erase(findAttr(name, true));
    return this;
  }
  Node* removeAttributeS(const std::string& name) {
    return removeAttribute(Symbol::attr(name));
  }
  bool hasAttributes() const {
    return values_.size() > 0;
  }
  size_t numAttributes() const {
    return values_.size();
  }
  // The names are returned in order, since name actually is the index.
  std::vector<Symbol> attributeNames() const {
    std::vector<Symbol> names;
    for (const AVPtr& a : values_) {
      names.push_back(a->name);
    }
    return names;
  }
  std::vector<const char*> attributeNamesS() const {
    std::vector<const char*> names;
    for (const AVPtr& a : values_) {
      names.push_back(a->name.toUnqualString());
    }
    return names;
  }

#define CREATE_ACCESSOR(Kind, method)                           \
  Node* method##_(Symbol name, Kind##Attr::ConstructorType v) { \
    return setAttr<Kind##Attr>(                                 \
        name, std::forward<Kind##Attr::ConstructorType>(v));    \
  }                                                             \
  const Kind##Attr::ValueType& method(Symbol name) const {      \
    return getAttr<Kind##Attr>(name);                           \
  }

  CREATE_ACCESSOR(Float, f)
  CREATE_ACCESSOR(Floats, fs)
  CREATE_ACCESSOR(String, s)
  CREATE_ACCESSOR(Strings, ss)
  CREATE_ACCESSOR(Int, i)
  CREATE_ACCESSOR(Ints, is)
  CREATE_ACCESSOR(Graph, g)
  CREATE_ACCESSOR(Graphs, gs)

#undef CREATE_ACCESSOR

  // Our Graphs are not very const-correct, so we need to allow returning
  // non-const references too
  GraphAttr::ValueType& g(Symbol name) {
    return getAttr<GraphAttr>(name);
  }

  // does not use CREATE_ACCESSOR because we need additional asserts
  Node* t_(Symbol name, TensorAttr::ConstructorType v) {
    AT_ASSERT(!v.defined() || v.is_variable());
    return setAttr<TensorAttr>(
        name, std::forward<TensorAttr::ConstructorType>(v));
  }
  const TensorAttr::ValueType& t(Symbol name) const {
    return getAttr<TensorAttr>(name);
  }

  Node* ts_(Symbol name, TensorsAttr::ConstructorType v) {
    for (const at::Tensor& t : v) {
      AT_ASSERT(!t.defined() || t.is_variable());
    }
    return setAttr<TensorsAttr>(
        name, std::forward<TensorsAttr::ConstructorType>(v));
  }
  const TensorsAttr::ValueType& ts(Symbol name) const {
    return getAttr<TensorsAttr>(name);
  }

 private:
  void printAttrValue(std::ostream& out, const Symbol& name) const;
  void printAttributes(std::ostream& out, bool ignore_subgraph) const;

  template <typename T>
  Node* setAttr(Symbol name, typename T::ConstructorType v) {
    AT_ASSERT(name.is_attr());
    auto it = findAttr(name, false);
    auto nv = AVPtr(new T(name, std::forward<typename T::ConstructorType>(v)));
    if (it == values_.end()) {
      values_.push_back(std::move(nv));
    } else {
      *it = std::move(nv);
    }
    return this;
  }
  template <typename T>
  typename T::ValueType& getAttr(Symbol name) const {
    AT_ASSERT(name.is_attr());
    auto it = findAttr(name, true);
    auto* child = dynamic_cast<T*>(it->get());
    if (child == nullptr) {
      throw AttributeError(name, true);
    }
    return child->value();
  }
  using AVPtr = AttributeValue::Ptr;
  // NB: For determinism, we use a vector rather than a hash map.  This does
  // mean that lookups are O(n), so you shouldn't use Attributes to store
  // a big pile of messages.
  std::vector<AVPtr> values_;
  std::vector<AVPtr>::iterator findAttr(Symbol name, bool required) {
    AT_ASSERT(name.is_attr());
    auto it = std::find_if(values_.begin(), values_.end(), [&](const AVPtr& v) {
      return v->name == name;
    });
    if (required && it == values_.end()) {
      throw AttributeError(name, false);
    }
    AT_ASSERT(!required || it != values_.end());
    return it;
  }
  std::vector<AVPtr>::const_iterator findAttr(Symbol name, bool required)
      const {
    AT_ASSERT(name.is_attr());
    auto it = std::find_if(values_.begin(), values_.end(), [&](const AVPtr& v) {
      return v->name == name;
    });
    if (required && it == values_.end()) {
      throw AttributeError(name, false);
    }
    AT_ASSERT(!required || it != values_.end());
    return it;
  }

  enum class MoveSide { BEFORE, AFTER };
  bool isBeforeOrAfter(const Node* n, MoveSide moveSide) const;

  std::pair<Value*, const Argument&> findInput(Symbol name);
  void findSchema() const;
  // Lookup iterator in use list of _input i_ that corresponds to its use of
  // _this_
  use_list::iterator findUseForInput(size_t i);

  // remove the use of input i, this sets input i to nullptr, but
  // is only used internally to Node before setting it to a new value
  // or erasing the entry from the list.
  Value* dropInput(size_t i);

  bool inBlockList() const {
    if (next() == nullptr) {
      AT_ASSERT(prev() == nullptr);
    }
    return next() != nullptr;
  }

  void removeFromList();
  void lint() const;

  void assignTopoPosition();

 protected:
  // subclasses must override
  // this function is used by createClone to initialize a new version
  // of a node in another graph. It should allocate a new instance of the same
  // concrete type as 'this', but in graph 'g' which might be different
  // than graph_
  virtual Node* allocNewInstance(Graph* g) {
    return new Node(g, kind());
  }
  // create a copy of all properties of Node s into this.
  // subclasses should extend if they have additional information to copy.
  // 'this' will be allocated with s->allocNewInstance(g) so it should have
  // the same concrete type as 's'
  //
  virtual void cloneFrom(Node* s);
};

struct Block {
  friend struct Node;
  friend struct Graph;

  TH_DISALLOW_COPY_AND_ASSIGN(Block);
  TORCH_API Block(Graph* graph_, Node* node_);

  at::ArrayRef<Value*> inputs() {
    return input_->outputs();
  }
  at::ArrayRef<const Value*> inputs() const {
    const auto& inputs = input_->outputs();
    return {inputs.data(), inputs.size()};
  }
  at::ArrayRef<Value*> outputs() {
    return output_->inputs();
  }
  at::ArrayRef<const Value*> outputs() const {
    return static_cast<const Node*>(output_)->inputs();
  }
  graph_node_list nodes() {
    return {input_, kNextDirection};
  }
  const_graph_node_list nodes() const {
    return {input_, kNextDirection};
  }
  Node* return_node() {
    return output_;
  }
  const Node* return_node() const {
    return output_;
  }
  Node* param_node() {
    return input_;
  }
  const Node* param_node() const {
    return input_;
  }
  Graph* owningGraph() {
    return graph_;
  }
  const Graph* owningGraph() const {
    return graph_;
  }
  Node* owningNode() {
    return owning_node_;
  }
  const Node* owningNode() const {
    return owning_node_;
  }

  Value* addInput(std::string name = "") {
    Value* v = input_->addOutput();
    v->setUniqueName(std::move(name));
    return v;
  }
  Value* insertInput(size_t i, std::string name = "") {
    Value* v = input_->insertOutput(i);
    v->setUniqueName(std::move(name));
    return v;
  }
  void eraseInput(size_t i) {
    input_->eraseOutput(i);
  }
  size_t registerOutput(Value* v) {
    output_->addInput(v);
    return outputs().size() - 1;
  }
  size_t insertOutput(size_t i, Value* n) {
    output_->insertInput(i, n);
    return i;
  }
  void eraseOutput(size_t i) {
    output_->removeInput(i);
  }
  void permuteOutputs(const std::vector<size_t>& new_inputs) {
    output_->permuteInputs(new_inputs);
  }
  void permuteInputs(const std::vector<size_t>& new_inputs) {
    input_->permuteOutputs(new_inputs);
  }

  Node* appendNode(Node* n) {
    AT_ASSERT(n->graph_ == graph_ && !n->inBlockList());
    n->insertBefore(output_);
    return n;
  }
  Node* prependNode(Node* n) {
    AT_ASSERT(n->graph_ == graph_ && !n->inBlockList());
    n->insertAfter(input_);
    return n;
  }
  // clone all inputs, nodes, and outputs from src and append them
  // to the inputs, nodes, and outputs of this block
  // value_map is used whenever a node in src references a free variable
  // in src to look up its corresponding value
  TORCH_API void cloneFrom(Block* src, std::function<Value*(Value*)> value_map);
  TORCH_API void remapTypes(const std::function<TypePtr(TypePtr)>& type_map);

 private:
  void reIndexTopology();

  // get rid of all nodes
  // destroys in reverse order so that uses internal to this block
  // do not have to be removed before you can destroy the block
  void destroy();

  Graph* const graph_;
  // holds outputs in a way that can be reflected
  // as a Use object
  // also used as the beginning/end of the circular node list to avoid
  // having corner cases where the list is empty.
  Node* const output_;
  Node* const input_;
  Node* const
      owning_node_; // either the node that has this block or nullptr for root
};

struct Graph {
  TH_DISALLOW_COPY_AND_ASSIGN(Graph);
  friend struct Node;
  friend struct Value;
  friend struct Block;

 private:
  // only used to keep track of allocated nodes
  // actual representation of Graph is done with
  // inputs, outputs, nodes

  std::unordered_set<const Node*> all_nodes;
  std::unordered_set<const Value*> all_values;
  std::unordered_set<const Block*> all_blocks;
  size_t next_unique_;

  std::unordered_map<std::string, Value*> unique_names_;

  ScopePtr current_scope_;

  Block* const block_;
  // when insertNode() is called, the node is inserted before this node
  // by default this is set to append to the top level block
  Node* insert_before_;

 public:
  Graph(ScopePtr scope_root)
      : next_unique_(0),
        current_scope_(std::move(scope_root)),
        block_(new Block(this, nullptr)),
        insert_before_(return_node()) {}

  Graph() : Graph(c10::make_intrusive<Scope>()) {}

  at::ArrayRef<Value*> inputs() {
    return block_->inputs();
  }
  at::ArrayRef<const Value*> inputs() const {
    const Block& block = *block_;
    return block.inputs();
  }
  at::ArrayRef<Value*> outputs() {
    return block_->outputs();
  }
  at::ArrayRef<const Value*> outputs() const {
    const Block& block = *block_;
    return block.outputs();
  }
  graph_node_list nodes() {
    return block_->nodes();
  }
  const_graph_node_list nodes() const {
    const Block& block = *block_;
    return block.nodes();
  }
  Node* param_node() {
    return block_->param_node();
  }
  const Node* param_node() const {
    return block_->param_node();
  }
  Node* return_node() {
    return block_->return_node();
  }
  const Node* return_node() const {
    return block_->return_node();
  }
  const std::unordered_map<std::string, Value*>& uniqueNames() const {
    return unique_names_;
  }

  void push_scope(const std::string& scope_name) {
    current_scope_ = current_scope_->push(Symbol::scope(scope_name));
  }
  void pop_scope() {
    current_scope_ = current_scope_->parent();
  }
  ScopePtr current_scope() {
    return current_scope_;
  }
  void set_current_scope(ScopePtr scope) {
    current_scope_ = std::move(scope);
  }

  Value* addInput(std::string name = "") {
    return block_->addInput(std::move(name));
  }
  Value* insertInput(size_t i, std::string name = "") {
    return block_->insertInput(i, std::move(name));
  }
  void eraseInput(size_t i) {
    block_->eraseInput(i);
  }
  size_t registerOutput(Value* n) {
    return block_->registerOutput(n);
  }
  void eraseOutput(size_t i) {
    block_->eraseOutput(i);
  }

  TORCH_API Node* create(NodeKind kind, size_t num_outputs = 1);
  TORCH_API Node* create(
      NodeKind kind,
      ArrayRef<Value*> inputs,
      size_t num_outputs = 1);

  TORCH_API Node* createNone(
      TypePtr typ); // value of None with type Optional[typ]
  TORCH_API Node* createAutogradZero();
  TORCH_API Node* createWithSubgraph(Symbol kind);
  TORCH_API Node* createDifferentiableSubgraph();
  TORCH_API Node* createTuple(
      at::ArrayRef<Value*> values,
      c10::OptNameList field_names = c10::nullopt);
  TORCH_API Node* createTupleUnpack(Value* v);
  TORCH_API Node* createTupleIndex(
      Value* tup,
      Value* idx,
      const TypePtr& output_type);
  TORCH_API Node* createTupleSlice(Value* tup, int64_t beg, int64_t end);
  TORCH_API Node* createList(
      const TypePtr& elem_type,
      at::ArrayRef<Value*> values);
  TORCH_API Node* createListUnpack(Value* v, size_t size);
  TORCH_API Node* createDict(
      const TypePtr& key_type,
      const TypePtr& value_type,
      at::ArrayRef<Value*> keys,
      at::ArrayRef<Value*> values);
  TORCH_API Node* createDictIndex(Value* dict, Value* index);
  TORCH_API Node* createNumToTensor(Value* value);
  TORCH_API Node* createImplicitTensorToNum(const TypePtr& type, Value* value);
  TORCH_API Node* createObject(const ClassTypePtr& type);
  TORCH_API Node* createSetAttr(
      Value* obj,
      const std::string& field,
      Value* newValue);
  TORCH_API Node* createGetAttr(Value* obj, const std::string& field);
  TORCH_API Value* insertGetAttr(Value* obj, const std::string& field) {
    return insertNode(createGetAttr(obj, field))->output();
  }
  TORCH_API Node* createStore(const std::string& name, Value* v);
  TORCH_API Node* createLoad(const std::string& name, const TypePtr& type);

  TORCH_API Value* insertFunctionCall(
      std::shared_ptr<script::Function> callee,
      script::MatchedSchema& matched);
  TORCH_API Value* insertMethodCall(
      std::string method_name,
      script::MatchedSchema& matched);

  // Note: defined in python_ir.cpp and can be used only in python extension
  Node* createPythonOp(
      THPObjectPtr&& pyobj,
      const std::string& cconv,
      pyobj_list&& scalar_args);
  // clone n, making a new node in _this_ graph.
  // use node_map to translate inputs of n to inputs of the cloned node
  // if copy_blocks is false, it will not recursively clone the nested blocks
  // this node contains.
  TORCH_API Node* createClone(
      Node* n,
      const std::function<Value*(Value*)>& value_map,
      bool copy_blocks = true);

  // Insert constant IValue into the graph. If the type cannot be fully deduced
  // from the ivalue, as with a None that is set to t?, use result_type
  TORCH_API Value* insertConstant(
      IValue val,
      const TypePtr& result_type = nullptr,
      c10::optional<SourceRange> loc = c10::nullopt,
      c10::optional<ScopePtr> scope = c10::nullopt);

  // Schema-driven insert:
  // This inserts a node into the graph with inputs determined from args and
  // kwargs using Python argument matching rules, and checks that the op matches
  // a known schema.
  //
  // If this node successfully completes, it guarentees the node
  // is a correctly-formed invocation of opname
  TORCH_API Value* insert(
      Symbol opname,
      at::ArrayRef<NamedValue> args,
      at::ArrayRef<NamedValue> kwargs = {},
      const c10::optional<SourceRange>& range = {});

  Node* appendNode(Node* n) {
    return block_->appendNode(n);
  }

  Node* prependNode(Node* n) {
    return block_->prependNode(n);
  }

  // insert before insert_before_ node
  // initialized to insert at the end of the top level block
  // can be changed with setInsertPoint()
  Node* insertNode(Node* n) {
    AT_ASSERT(
        insert_before_->inBlockList() &&
        "insert point node is no longer in a block list");
    return n->insertBefore(insert_before_);
  }
  // set where nodes are inserted to append to the end of this block
  void setInsertPoint(Block* b) {
    AT_ASSERT(b->owningGraph() == this);
    insert_before_ = b->return_node();
  }
  // set where nodes are inserted to insert _before_ this node
  // for implementation simplicity we only support inserting before a node for
  // now
  void setInsertPoint(Node* n) {
    AT_ASSERT(n->owningGraph() == this && n->inBlockList());
    insert_before_ = n;
  }
  Node* insertPoint() {
    return insert_before_;
  }

  // the top level block
  Block* block() {
    return block_;
  }
  const Block* block() const {
    return block_;
  }

  // Checks well-formedness and invariants of graph
  TORCH_API void lint() const;
  // for use in debugger
  TORCH_API void dump() const;

  TORCH_API ~Graph();

<<<<<<< HEAD
  TORCH_API std::string toString(bool print_source_locations = false) const;
=======
  TORCH_API std::string toString(bool print_source_locations = true) const;
>>>>>>> fe5ceea5

  TORCH_API std::ostream& print(
      std::ostream& out,
      bool print_source_locations = true) const;

  friend TORCH_API std::ostream& operator<<(std::ostream& out, const Graph& g);

  TORCH_API std::shared_ptr<Graph> copy();
  TORCH_API void remapTypes(const std::function<TypePtr(TypePtr)>& type_map);

 private:
  TORCH_API void freeNode(Node* n);
  TORCH_API void freeValue(Value* v);
  TORCH_API void freeBlock(Block* b);
};

/** \brief An utility class for setting temporary insertion points.
 *
 * When an object of this class is created, it stores the current insertion
 * point, sets the new one, and restores the original insertion point  when the
 * object is destroyed.
 */
struct WithInsertPoint {
  WithInsertPoint(Node* n) : prev_(n->owningGraph()->insertPoint()) {
    n->owningGraph()->setInsertPoint(n);
  }
  WithInsertPoint(Block* b) : WithInsertPoint(b->return_node()) {}

  ~WithInsertPoint() {
    prev_->owningGraph()->setInsertPoint(prev_);
  }

 private:
  Node* prev_;
};

/** \brief An utility class for setting temporary scopes.
 *
 * When an object of this class is created, it stores the current scope, sets
 * the new one, and restores the original scope when the object is destroyed.
 */
struct WithCurrentScope {
  WithCurrentScope(Graph& g, ScopePtr scope)
      : graph_(&g), prev_scope_(g.current_scope()) {
    g.set_current_scope(std::move(scope));
  }
  ~WithCurrentScope() {
    graph_->set_current_scope(prev_scope_);
  }

 private:
  Graph* graph_;
  ScopePtr prev_scope_;
};

inline Value::Value(Node* node_, size_t offset_)
    : node_(node_),
      offset_(offset_),
      unique_(node_->graph_->next_unique_++),
      type_(TensorType::get()) {
  node_->graph_->all_values.emplace(this);
}

inline Value* Value::setType(TypePtr type) {
  AT_ASSERT(type);
  type_ = std::move(type);
  for (Use& use : uses_) {
    use.user->schema_ = nullptr;
  }
  return this;
}

inline Graph* Value::owningGraph() {
  return node()->owningGraph();
}

inline const Graph* Value::owningGraph() const {
  return node()->owningGraph();
}

/************* All nodes not required to be defined before Graph **************/
struct ProfileOp : public Node {
  static constexpr Symbol Kind = ::c10::prim::profile;
  ProfileOp(Graph* graph, std::function<void(std::vector<IValue>&)> callback)
      : Node(graph, ::c10::prim::profile), callback_(callback) {}

  void cloneFrom(Node* other_) override;
  Node* allocNewInstance(Graph* g) override;

  const std::function<void(std::vector<IValue>&)>& getCallback() const {
    return callback_;
  }

  void setCallback(std::function<void(std::vector<IValue>&)> callback) {
    callback_ = callback;
  }

 private:
  std::function<void(std::vector<IValue>&)> callback_;
};

// execute a Python function, used for Ops we can't optimize but that we want to
// optimize around
//
// Note: actual implementation (ConcretePythonOp) is defined in python_ir.cpp
// which is not included in libtorch.so. We still include some bits and pieces
// of PythonOp here to enable writing simple passes generically. In general,
// python-aware bits need to be moved to the descendant classes.
struct TORCH_API PythonOp : public Node {
  using Node::Node;

  // should this Python function be skipped over when exported (i.e. for
  // debugging functions that only run in Python)
  bool ignore_on_export = false;

  virtual std::string name() const = 0;
  virtual void writeScalars(std::ostream& out) const = 0;
  void cloneFrom(Node* other_) override = 0;
  Node* allocNewInstance(Graph* g) override = 0;
  // recover the autograd.Function instance, if this PythonOp's function
  // was originally SomeFunction.apply
  // used in ONNX for discovering symbolics
  virtual c10::optional<THPObjectPtr> autogradFunction() const = 0;

  virtual void lint_python() const = 0;
};

TORCH_API void LintGraph(std::shared_ptr<Graph>& graph);

TORCH_API at::ArrayRef<Value*> createTupleUnpack(Value* v);
// unpack_outputs - if true, and the callee returns a single tuple value, then
// insert a tuple unpack node
//                  and return the resulting values
TORCH_API std::vector<Value*> inlineCallTo(
    Graph& g,
    Graph& callee,
    ArrayRef<Value*> inputs,
    bool unpack_outputs = false);
} // namespace jit
} // namespace torch<|MERGE_RESOLUTION|>--- conflicted
+++ resolved
@@ -1190,11 +1190,7 @@
 
   TORCH_API ~Graph();
 
-<<<<<<< HEAD
   TORCH_API std::string toString(bool print_source_locations = false) const;
-=======
-  TORCH_API std::string toString(bool print_source_locations = true) const;
->>>>>>> fe5ceea5
 
   TORCH_API std::ostream& print(
       std::ostream& out,
