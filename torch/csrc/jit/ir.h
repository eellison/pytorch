#pragma once

#include <torch/csrc/jit/attributes.h>
#include <torch/csrc/jit/graph_node_list.h>
#include <torch/csrc/jit/named_value.h>
#include <torch/csrc/jit/scope.h>

#include <torch/csrc/WindowsTorchApiMacro.h>
#include <torch/csrc/utils/disallow_copy.h>
#include <torch/csrc/utils/python_stub.h>

#include <ATen/ATen.h>
#include <ATen/core/function_schema.h>
#include <ATen/core/functional.h>
#include <ATen/core/interned_strings.h>
#include <ATen/core/ivalue.h>
#include <ATen/core/jit_type.h>
#include <c10/util/ArrayRef.h>
#include <c10/util/Exception.h>

#include <functional>
#include <iostream>
#include <unordered_set>
#include <vector>

// Forward declare, the real meat is in python_ir.cpp
template <class T>
class THPPointer;
using THPObjectPtr = THPPointer<PyObject>;
using pyobj_list = std::vector<THPObjectPtr>;

namespace torch {
namespace jit {

using ::c10::Argument;
using ::c10::FunctionSchema;
using ::c10::Symbol;

using ::c10::ivalue::List;
using ::c10::ivalue::Shared;

using ::c10::IValue;
using ::c10::ivalue::Future;
using ::c10::ivalue::Tuple;

using ::c10::ivalue::BoolList;
using ::c10::ivalue::DoubleList;
using ::c10::ivalue::GenericList;
using ::c10::ivalue::IntList;
using ::c10::ivalue::TensorList;

using ::c10::ivalue::ConstantString;

#define C10_USING(T) using ::c10::T;
C10_FORALL_TYPES(C10_USING)
#undef C10_USING

#define C10_USING(T) using ::c10::T##Ptr;
C10_FORALL_TYPES(C10_USING)
#undef C10_USING

using ::c10::Type;
using ::c10::TypeEnv;
using ::c10::TypePtr;

using ::c10::getTypePtr;
using ::c10::MatchTypeReturn;
using ::c10::TypeKind;

using ::c10::fmap;

namespace prim {
using namespace ::c10::prim;
}
namespace attr {
using namespace ::c10::attr;
}
namespace aten {
using namespace ::c10::aten;
}

namespace script {
struct Function;
struct MatchedSchema;
} // namespace script

// Graph represents one "function" of computation.
// It uses a simple ownership model where the graph owns all the nodes inside
// it. All references inside the graph are raw pointers. Destroying the Graph
// will invalidate any pointers to nodes in the graph.
struct Graph;

// Node is the base class of the IR graph. It represents one computation
// and dependencies on a list of Values. The "prim-ops", so to speak.
struct Node;

// A Value represents an input or output to node that is either a
// Tensor or an opaque Handle object, as determined by type().
struct Value;

TORCH_API std::ostream& operator<<(std::ostream& out, const Graph& g);
TORCH_API std::ostream& operator<<(std::ostream& out, const Node& n);

// A list of nodes, with inputs and outputs
struct Block;

// Each use is represented by this type, see Node::uses()
// 'user' is the consumer of the value, offset is the index into
// 'user's input this where the produces will be found.
struct Use {
  Use(Node* user, size_t offset) : user(user), offset(offset) {}
  Node* user;
  size_t offset;

  bool operator==(const Use& b) {
    return user == b.user && offset == b.offset;
  }
};

// Note [User node does not uniquely identify use]
// ~~~~~~~~~~~~~~~~~~~~~~~~~~~~~~~~~~~~~~~~~~~~~~~
// A while back, we wrote some code manipulating uses that looked like this:
//
//    for (auto& use : used_val->uses_) {
//      if (use.user == this_node) {
//        use.offset += 1;
//        break;
//      }
//    }
//
// This code is trying to find a particular use (our node's use) to update it.
// However, it's wrong: there may be *multiple* uses of a value %x in a node,
// as might be the case in this IR:
//
//    %y = Add %x %x
//
// In this case, there are two uses of %x whose user is the node 'Add %x %x'.
// So, "use induced by this node" is not a well-formed concept.
//
// If you are looking for "use induced by an input", it's best to use
// findUseForInput() to get it.

// the list types are intentionally simple, but we type-def
// them here so if we need to change them, refactoring will be easier
using node_list = std::vector<Node*>;
using value_list = std::vector<Value*>;
using use_list = std::vector<Use>;
template <typename T>
using ArrayRef = at::ArrayRef<T>;
using NodeKind = Symbol;
using topo_position_t = int64_t;
using ValueSet = std::unordered_set<const Value*>;

struct Value {
  TH_DISALLOW_COPY_AND_ASSIGN(Value);
  Value(Node* node_, size_t offset_);

 private:
  friend struct Node;
  friend struct Graph;
  Node* node_;
  size_t offset_;
  size_t unique_ = 0; // unique id
  use_list uses_;
  std::string unique_name_;
  TypePtr type_;

 public:
  Value* setType(TypePtr type);
  TORCH_API void inferTypeFrom(const at::Tensor& output);
  const TypePtr& type() const {
    AT_ASSERT(type_ != nullptr);
    return type_;
  }
  bool requires_grad() const {
    return type()->requires_grad();
  }
  bool isCompleteTensor() const {
    return type()->kind() == TypeKind::CompleteTensorType;
  }
  TORCH_API bool mustBeNone() const;
  TORCH_API bool mustNotBeNone() const;
  size_t unique() const {
    return unique_;
  }
  bool hasUniqueName() const {
    return !unique_name_.empty();
  }
  static bool isValidName(const std::string& name);
  TORCH_API Value* setUniqueName(const std::string& name);
  std::string uniqueName() const {
    if (hasUniqueName()) {
      return unique_name_;
    }
    return std::to_string(unique());
  }
  TORCH_API std::string uniqueNameBase() const;
  Node* node() {
    return node_;
  }
  size_t offset() const {
    return offset_;
  }
  void setOffset(size_t offset) {
    offset_ = offset;
  }
  const Node* node() const {
    return node_;
  }
  Graph* owningGraph();
  const Graph* owningGraph() const;
  // TODO: make this more const correct
  const use_list& uses() const {
    return uses_;
  }

  bool hasUses() const {
    return !uses().empty();
  }

  TORCH_API void replaceFirstUseWith(Value* newValue);

  // Replaces all uses of this value with 'newValue'.
  //
  // Given:   %3 = f(%1, %2)
  //          %4 = g(%3)
  //          %5 = h(%3, %3)
  // Execute: %3.replaceAllUsesWith(%6)
  // Result:  %3 = f(%1, %2)
  //          %4 = g(%6)
  //          %5 = h(%6, %6)
  TORCH_API void replaceAllUsesWith(Value* newValue);

  TORCH_API Value* copyMetadata(Value* from);
};

struct TORCH_API Node {
  TH_DISALLOW_COPY_AND_ASSIGN(Node);
  friend struct Graph;
  friend struct Block;
  friend struct Value;
  friend graph_node_list;
  friend const_graph_node_list;
  friend graph_node_list_iterator;
  friend const_graph_node_list_iterator;

 private:
  const NodeKind kind_;
  std::vector<Value*> inputs_;
  std::vector<Value*> outputs_;
  // subblocks
  std::vector<Block*> blocks_;
  Graph* graph_;
  Block* owning_block_;
  c10::optional<SourceRange> source_range_;
  ScopePtr scope_;
  // Assumes FunctionSchemas are persistent, so we don't manage their lifetime.
  // This field is effective a cache that's populated on attribute lookups and
  // invalidated every time we perform an operation that could potentially
  // change the schema. note: mutable because schema_ is effectively a cache
  mutable const FunctionSchema* schema_;
  topo_position_t topo_position_ = 0;

 protected:
  Node(Graph* graph_, NodeKind kind_); // defined after graph
 public:
  // each node but Return/Param
  // is associated with exactly one place in the node list...
  // of the graph_
  // this circular is a doubly-linked list, the Return node is used as the
  // sentinel for the beginning and end of the list such that the list never has
  // null pointers next_in_graph[0] is next pointer next_in_graph[1] is prev
  // pointer using an array to allow the same iterator class for forward and
  // reverse node lists This list represents a topological sort
  Node* next_in_graph[2] = {nullptr, nullptr};

  Node*& next() {
    return next_in_graph[kNextDirection];
  }
  Node*& prev() {
    return next_in_graph[kPrevDirection];
  }
  Node* const& next() const {
    return next_in_graph[kNextDirection];
  }
  Node* const& prev() const {
    return next_in_graph[kPrevDirection];
  }

  NodeKind kind() const {
    return kind_;
  }
  Node* setSourceRange(SourceRange r) {
    source_range_ = std::move(r);
    return this;
  }
  SourceRange sourceRange() const;

  Graph* owningGraph() {
    return graph_;
  }
  const Graph* owningGraph() const {
    return graph_;
  }
  Block* owningBlock() {
    return owning_block_;
  }
  const Block* owningBlock() const {
    return owning_block_;
  }
  ScopePtr scope() {
    return scope_;
  }
  void setScope(ScopePtr scope) {
    scope_ = std::move(scope);
  }
  std::string scopeName() const {
    if (!scope_) {
      return "";
    }
    return scope_->namesFromRoot();
  }
  // NB: This returns an ArrayRef; that means that it will
  // get invalidated if you resize inputs (e.g., using addInput)
  // We can't return a std::vector<Node*>& because there's no
  // way to soundly cast to std::vector<const Node*> (an insane
  // implementation of std::vector could make this representationally
  // different.)
  at::ArrayRef<Value*> inputs() {
    return inputs_;
  }
  at::ArrayRef<const Value*> inputs() const {
    // Vectors are not convertible in const-ness of elements, but
    // raw pointers are.
    return {inputs_.data(), inputs_.size()};
  }
  // NB: This returns an ArrayRef; that means that it will
  // get invalidated if you resize inputs (e.g., using addInput)
  // We can't return a std::vector<Node*>& because there's no
  // way to soundly cast to std::vector<const Node*> (an insane
  // implementation of std::vector could make this representationally
  // different.)
  at::ArrayRef<Value*> outputs() {
    return outputs_;
  }
  at::ArrayRef<const Value*> outputs() const {
    // Vectors are not convertible in const-ness of elements, but
    // raw pointers are.
    return {outputs_.data(), outputs_.size()};
  }
  Value* output(size_t i) const {
    return outputs_.at(i);
  }
  bool hasUses() const {
    for (auto o : outputs()) {
      if (!o->uses().empty()) {
        return true;
      }
    }
    return false;
  }

  void replaceAllUsesWith(Node* n);

  // lots of things like chunk have a single input or single output, so we have
  // a helper to make accessing it easier
  Value* input() {
    AT_ASSERT(inputs_.size() == 1);
    return inputs_.at(0);
  }
  Value* output() {
    AT_ASSERT(outputs_.size() == 1);
    return outputs_.at(0);
  }
  const Value* output() const {
    AT_ASSERT(outputs_.size() == 1);
    return outputs_.at(0);
  }
  const Value* input() const {
    AT_ASSERT(inputs_.size() == 1);
    return inputs_.at(0);
  }
  // Access a particular input.  This is a checked index.
  Value* input(size_t i) const {
    return inputs_.at(i);
  }

  Value* namedInput(Symbol name) const;

  c10::optional<IValue> get(Symbol name) const;

  template <typename T>
  c10::optional<T> get(Symbol name) const {
    if (auto v = get(name)) {
      return v->template to<T>();
    }
    return c10::nullopt;
  }

  // Returns true if the value of input name is statically known
  bool is_constant(Symbol name) const {
    return static_cast<bool>(get(name));
  }
  bool mustBeNone() const;

  bool isNondeterministic() const;
  bool hasSideEffects() const;

  // Graphs

  // Note [Topological invariant]
  // ~~~~~~~~~~~~~~~~~~~~~~~~~~~~
  // We always maintain an up-to-date topological ordering of all nodes via
  // the next()/prev() links.  All transformations to graphs must preserve
  // this topological ordering: for example, it is only valid to 'addInput'
  // with an input which is topologically before the current node.
  //
  // Usually, it is obvious whether or not topological order is maintained;
  // for example, if you are adding nodes to the end of the topsort, it's
  // impossible for them to refer to inputs that are not in the topsort.
  // If it is not obvious, please comment accordingly.

  // Add 'node' as an input to 'this' at the end of existing
  // arguments.  Returns the added node for ease of chaining.
  //
  // Given:   %3 = f(%1, %2)
  // Execute: %3.addInput(%4)
  // Result:  %3 = f(%1, %2, %4)
  Value* addInput(Value* value);

  // Add 'value' as an input to 'this' at the specified position in the
  // arguments. Returns the added value for ease of chaining.
  Value* insertInput(size_t i, Value* value);

  // Replace the input of 'this' at position 'i' with
  // 'newValue', returning the old node.
  //
  // Given:   %3 = f(%1, %2)
  // Execute: %3.replaceInput(1, %4)
  // Result:  %3 = f(%1, %4)
  Value* replaceInput(size_t i, Value* newValue);

  // Replace all occurrences of 'from' in the inputs of this
  // node with 'to'. Corresponds to llvm's replaceUsesOfWith.
  //
  // Given:   %3 = f(%1, %2, %1)
  // Execute: %3.replaceInputWith(%1, %4)
  // Result:  %3 = f(%4, %2, %4)
  void replaceInputWith(Value* from, Value* to);

  Value* addOutput();

  Value* insertOutput(size_t i);

  void eraseOutput(size_t i);

  Block* addBlock();
  void eraseBlock(size_t i);

  // Each Node can have a list of subblocks. These are used to define structured
  // nested control flow operators such as If and Loop.
  // The meaning of a block is specific to the kind of node it is in, but
  // all blocks share these semantics:
  // * Nested lexical scoping: If a node 'Parent' has a subblock which contains
  //   a node 'Child', Child can use any value that was in scope for the Parent
  //   node in addition to any values defined before 'Child' in the subblock.
  // * The list of inputs to the block are in scope for the duration of the
  //   block
  // * the outputs of the Parent node are not in scope for the subblocks
  // Typically the inputs to a block that represents control flow act as
  // as the equivalents phi-nodes in standard SSA form,
  // defining a new Value to represent any term that has multiple
  // definitions depending on how control flowed. Outputs of the node containing
  // control flow serve a similiar purpose defining new values for variables
  // that would have different defintions depending on which way control flowed.

  at::ArrayRef<Block*> blocks() {
    return blocks_;
  }
  at::ArrayRef<const Block*> blocks() const {
    // Vectors are not convertible in const-ness of elements, but
    // raw pointers are.
    return {blocks_.data(), blocks_.size()};
  }

  // Is 'this' before 'n' in the topological order?
  bool isBefore(const Node* n) const;

  // Is 'this' after 'n' in the topological order?
  bool isAfter(const Node* n) const;

  // Insert unattached 'this' node before 'n' in the topological order.
  // Returns this (for chaining).
  //
  // Given:   %3 = f(%1, %2)
  //          %4 = g(%3)
  // and unattached: %5 = h(%1)
  // Execute: %5.insertBefore(%4)
  // Result:  %3 = f(%1, %2)
  //          %5 = h(%1)
  //          %4 = g(%3)
  Node* insertBefore(Node* n);

  // Insert unattached 'this' node after 'n' in the topological order.
  // Returns this (for chaining).
  //
  // Given: %3 = f(%1, %2)
  //        %4 = g(%3)
  // and unattached: %5 = h(%1)
  // Execute: %5.insertAfter(%4)
  // Result:  %3 = f(%1, %2)
  //          %4 = g(%3)
  //          %5 = h(%1)
  Node* insertAfter(Node* n);

  // Move 'this' (already in the graph) after 'n' in the topological order.
  //
  // NOTE: Does not check that value dependencies are preserved, see
  //   AliasDb::moveAfterTopologicallyValid
  //
  // Given: %2 = f(%1)
  //        %3 = g(%1)
  // Execute: %2.moveAfter(%3)
  // Result: %3 = g(%1)
  //         %2 = f(%1)
  //
  void moveAfter(Node* n);

  // Move a node 'n' (already in the graph) before 'this' in the topological
  // order.
  //
  // NOTE: Does not check that value dependencies are preserved, see
  //   AliasDb::moveBeforeTopologicallyValid
  //
  // Given: %2 = f(%1)
  //        %3 = g(%1)
  // Execute: %3.moveBefore(%2)
  // Result: %3 = g(%1)
  //         %2 = f(%1)
  void moveBefore(Node* n);

  // Remove the input at 'i' from this node.
  //
  // WARNING: This is O(n) in the number of inputs, so avoid repeatedly calling
  // removeInput.
  //
  // Given: %3 = f(%1, %2)
  // Execute: %3.removeInput(1)
  // Result: %3 = f(%1)
  void removeInput(size_t i);

  // Remove all inputs from a node.
  //
  // Given: %3 = f(%1, %2)
  // Execute: %3.removeAllInputs()
  // Result: %3 = f()
  void removeAllInputs();

  // Rearrange the ordering of inputs or outputs of a node
  // Given: %3 = f(%1, %2)
  // Execute: %3.permuteInputs({1, 0})
  // Result: %3 = f(%2, %1)
  // Each index must appear exactly once
  void permuteInputs(const std::vector<size_t>& new_inputs);
  void permuteOutputs(const std::vector<size_t>& new_inputs);

  // iterators of the node list starting at this node
  // useful for resuming a search starting at this node
  inline graph_node_list_iterator iterator() {
    return {this, 0};
  }
  inline graph_node_list_iterator reverseIterator() {
    return iterator().reverse();
  }
  inline const_graph_node_list_iterator iterator() const {
    return {this, 0};
  }
  inline const_graph_node_list_iterator reverseIterator() const {
    return iterator().reverse();
  }

  // Remove 'this' from the instruction list and deallocate it.
  //
  // Invariant: no outputs of 'this' may have any uses.
  //
  // Given: %2 = f(%1)
  //        %3 = g(%1)
  // Execute: %2.destroy()
  // Result: %3 = g(%1)
  void destroy();

  // Dynamically cast this node to the subclass indicated by the
  // template variable, returning nullptr if the cast is invalid..
  //
  // Example usage: if(auto s = n.cast<Select>()) { ... }
  template <typename T>
  T* cast() {
    if (T::Kind == kind()) {
      return static_cast<T*>(this);
    }
    return nullptr;
  }
  template <typename T>
  const T* cast() const {
    if (T::Kind == kind()) {
      return static_cast<const T*>(this);
    }
    return nullptr;
  }

  template <typename T>
  T* expect() {
    TORCH_CHECK(
        T::Kind == kind(),
        "expected a ",
        T::Kind.toDisplayString(),
        " but found a ",
        kind().toDisplayString());
    return static_cast<T*>(this);
  }

  // XXX: this function is meant to be used with string literals only!
  bool matches(
      const char* signature_literal,
      at::ArrayRef<Symbol> const_inputs = {}) const;

  const FunctionSchema& schema() const {
    if (!schema_) {
      findSchema();
    }
    return *schema_;
  }
  const FunctionSchema* maybeSchema() const;

  void dump() const;

  std::ostream& print(
      std::ostream& out,
      size_t level,
      std::vector<const Node*>* groups,
      bool print_source_locations = true) const;

  virtual ~Node() = default;

  // Methods for accessing attributes
  void copyAttributes(const Node& rhs) {
    values_.clear();
    for (const AVPtr& i : rhs.values_) {
      values_.push_back(i->clone());
    }
  }
  bool hasAttribute(Symbol name) const {
    AT_ASSERT(name.is_attr());
    return findAttr(name, false) != values_.end();
  }
  bool hasAttributeS(const std::string& name) const {
    return hasAttribute(Symbol::attr(name));
  }
  AttributeKind kindOf(Symbol name) const {
    AT_ASSERT(name.is_attr());
    return (*findAttr(name, true))->kind();
  }
  AttributeKind kindOfS(const std::string& name) const {
    return kindOf(Symbol::attr(name));
  }
  Node* removeAttribute(Symbol name) {
    AT_ASSERT(name.is_attr());
    values_.erase(findAttr(name, true));
    return this;
  }
  Node* removeAttributeS(const std::string& name) {
    return removeAttribute(Symbol::attr(name));
  }
  bool hasAttributes() const {
    return values_.size() > 0;
  }
  size_t numAttributes() const {
    return values_.size();
  }
  // The names are returned in order, since name actually is the index.
  std::vector<Symbol> attributeNames() const {
    std::vector<Symbol> names;
    for (const AVPtr& a : values_) {
      names.push_back(a->name);
    }
    return names;
  }
  std::vector<const char*> attributeNamesS() const {
    std::vector<const char*> names;
    for (const AVPtr& a : values_) {
      names.push_back(a->name.toUnqualString());
    }
    return names;
  }

#define CREATE_ACCESSOR(Kind, method)                           \
  Node* method##_(Symbol name, Kind##Attr::ConstructorType v) { \
    return setAttr<Kind##Attr>(                                 \
        name, std::forward<Kind##Attr::ConstructorType>(v));    \
  }                                                             \
  const Kind##Attr::ValueType& method(Symbol name) const {      \
    return getAttr<Kind##Attr>(name);                           \
  }

  CREATE_ACCESSOR(Float, f)
  CREATE_ACCESSOR(Floats, fs)
  CREATE_ACCESSOR(String, s)
  CREATE_ACCESSOR(Strings, ss)
  CREATE_ACCESSOR(Int, i)
  CREATE_ACCESSOR(Ints, is)
  CREATE_ACCESSOR(Graph, g)
  CREATE_ACCESSOR(Graphs, gs)

#undef CREATE_ACCESSOR

  // Our Graphs are not very const-correct, so we need to allow returning
  // non-const references too
  GraphAttr::ValueType& g(Symbol name) {
    return getAttr<GraphAttr>(name);
  }

  // does not use CREATE_ACCESSOR because we need additional asserts
  Node* t_(Symbol name, TensorAttr::ConstructorType v) {
    AT_ASSERT(!v.defined() || v.is_variable());
    return setAttr<TensorAttr>(
        name, std::forward<TensorAttr::ConstructorType>(v));
  }
  const TensorAttr::ValueType& t(Symbol name) const {
    return getAttr<TensorAttr>(name);
  }

  Node* ts_(Symbol name, TensorsAttr::ConstructorType v) {
    for (const at::Tensor& t : v) {
      AT_ASSERT(!t.defined() || t.is_variable());
    }
    return setAttr<TensorsAttr>(
        name, std::forward<TensorsAttr::ConstructorType>(v));
  }
  const TensorsAttr::ValueType& ts(Symbol name) const {
    return getAttr<TensorsAttr>(name);
  }

 private:
  void printAttrValue(std::ostream& out, const Symbol& name) const;
  void printAttributes(std::ostream& out, bool ignore_subgraph) const;

  template <typename T>
  Node* setAttr(Symbol name, typename T::ConstructorType v) {
    AT_ASSERT(name.is_attr());
    auto it = findAttr(name, false);
    auto nv = AVPtr(new T(name, std::forward<typename T::ConstructorType>(v)));
    if (it == values_.end()) {
      values_.push_back(std::move(nv));
    } else {
      *it = std::move(nv);
    }
    return this;
  }
  template <typename T>
  typename T::ValueType& getAttr(Symbol name) const {
    AT_ASSERT(name.is_attr());
    auto it = findAttr(name, true);
    auto* child = dynamic_cast<T*>(it->get());
    if (child == nullptr) {
      throw AttributeError(name, true);
    }
    return child->value();
  }
  using AVPtr = AttributeValue::Ptr;
  // NB: For determinism, we use a vector rather than a hash map.  This does
  // mean that lookups are O(n), so you shouldn't use Attributes to store
  // a big pile of messages.
  std::vector<AVPtr> values_;
  std::vector<AVPtr>::iterator findAttr(Symbol name, bool required) {
    AT_ASSERT(name.is_attr());
    auto it = std::find_if(values_.begin(), values_.end(), [&](const AVPtr& v) {
      return v->name == name;
    });
    if (required && it == values_.end()) {
      throw AttributeError(name, false);
    }
    AT_ASSERT(!required || it != values_.end());
    return it;
  }
  std::vector<AVPtr>::const_iterator findAttr(Symbol name, bool required)
      const {
    AT_ASSERT(name.is_attr());
    auto it = std::find_if(values_.begin(), values_.end(), [&](const AVPtr& v) {
      return v->name == name;
    });
    if (required && it == values_.end()) {
      throw AttributeError(name, false);
    }
    AT_ASSERT(!required || it != values_.end());
    return it;
  }

  enum class MoveSide { BEFORE, AFTER };
  bool isBeforeOrAfter(const Node* n, MoveSide moveSide) const;

  std::pair<Value*, const Argument&> findInput(Symbol name);
  void findSchema() const;
  // Lookup iterator in use list of _input i_ that corresponds to its use of
  // _this_
  use_list::iterator findUseForInput(size_t i);

  // remove the use of input i, this sets input i to nullptr, but
  // is only used internally to Node before setting it to a new value
  // or erasing the entry from the list.
  Value* dropInput(size_t i);

  bool inBlockList() const {
    if (next() == nullptr) {
      AT_ASSERT(prev() == nullptr);
    }
    return next() != nullptr;
  }

  void removeFromList();
  void lint() const;

  void assignTopoPosition();

 protected:
  // subclasses must override
  // this function is used by createClone to initialize a new version
  // of a node in another graph. It should allocate a new instance of the same
  // concrete type as 'this', but in graph 'g' which might be different
  // than graph_
  virtual Node* allocNewInstance(Graph* g) {
    return new Node(g, kind());
  }
  // create a copy of all properties of Node s into this.
  // subclasses should extend if they have additional information to copy.
  // 'this' will be allocated with s->allocNewInstance(g) so it should have
  // the same concrete type as 's'
  //
  virtual void cloneFrom(Node* s);
};

struct Block {
  friend struct Node;
  friend struct Graph;

  TH_DISALLOW_COPY_AND_ASSIGN(Block);
  TORCH_API Block(Graph* graph_, Node* node_);

  at::ArrayRef<Value*> inputs() {
    return input_->outputs();
  }
  at::ArrayRef<const Value*> inputs() const {
    const auto& inputs = input_->outputs();
    return {inputs.data(), inputs.size()};
  }
  at::ArrayRef<Value*> outputs() {
    return output_->inputs();
  }
  at::ArrayRef<const Value*> outputs() const {
    return static_cast<const Node*>(output_)->inputs();
  }
  graph_node_list nodes() {
    return {input_, kNextDirection};
  }
  const_graph_node_list nodes() const {
    return {input_, kNextDirection};
  }
  Node* return_node() {
    return output_;
  }
  const Node* return_node() const {
    return output_;
  }
  Node* param_node() {
    return input_;
  }
  const Node* param_node() const {
    return input_;
  }
  Graph* owningGraph() {
    return graph_;
  }
  const Graph* owningGraph() const {
    return graph_;
  }
  Node* owningNode() {
    return owning_node_;
  }
  const Node* owningNode() const {
    return owning_node_;
  }

  Value* addInput(std::string name = "") {
    Value* v = input_->addOutput();
    v->setUniqueName(std::move(name));
    return v;
  }
  Value* insertInput(size_t i, std::string name = "") {
    Value* v = input_->insertOutput(i);
    v->setUniqueName(std::move(name));
    return v;
  }
  void eraseInput(size_t i) {
    input_->eraseOutput(i);
  }
  size_t registerOutput(Value* v) {
    output_->addInput(v);
    return outputs().size() - 1;
  }
  size_t insertOutput(size_t i, Value* n) {
    output_->insertInput(i, n);
    return i;
  }
  void eraseOutput(size_t i) {
    output_->removeInput(i);
  }
  void permuteOutputs(const std::vector<size_t>& new_inputs) {
    output_->permuteInputs(new_inputs);
  }
  void permuteInputs(const std::vector<size_t>& new_inputs) {
    input_->permuteOutputs(new_inputs);
  }

  Node* appendNode(Node* n) {
    AT_ASSERT(n->graph_ == graph_ && !n->inBlockList());
    n->insertBefore(output_);
    return n;
  }
  Node* prependNode(Node* n) {
    AT_ASSERT(n->graph_ == graph_ && !n->inBlockList());
    n->insertAfter(input_);
    return n;
  }
  // clone all inputs, nodes, and outputs from src and append them
  // to the inputs, nodes, and outputs of this block
  // value_map is used whenever a node in src references a free variable
  // in src to look up its corresponding value
  TORCH_API void cloneFrom(Block* src, std::function<Value*(Value*)> value_map);
  TORCH_API void remapTypes(const std::function<TypePtr(TypePtr)>& type_map);

 private:
  void reIndexTopology();

  // get rid of all nodes
  // destroys in reverse order so that uses internal to this block
  // do not have to be removed before you can destroy the block
  void destroy();

  Graph* const graph_;
  // holds outputs in a way that can be reflected
  // as a Use object
  // also used as the beginning/end of the circular node list to avoid
  // having corner cases where the list is empty.
  Node* const output_;
  Node* const input_;
  Node* const
      owning_node_; // either the node that has this block or nullptr for root
};

struct Graph {
  TH_DISALLOW_COPY_AND_ASSIGN(Graph);
  friend struct Node;
  friend struct Value;
  friend struct Block;

 private:
  // only used to keep track of allocated nodes
  // actual representation of Graph is done with
  // inputs, outputs, nodes

  std::unordered_set<const Node*> all_nodes;
  std::unordered_set<const Value*> all_values;
  std::unordered_set<const Block*> all_blocks;
  size_t next_unique_;

  std::unordered_map<std::string, Value*> unique_names_;

  ScopePtr current_scope_;

  Block* const block_;
  // when insertNode() is called, the node is inserted before this node
  // by default this is set to append to the top level block
  Node* insert_before_;

 public:
  Graph(ScopePtr scope_root)
      : next_unique_(0),
        current_scope_(std::move(scope_root)),
        block_(new Block(this, nullptr)),
        insert_before_(return_node()) {}

  Graph() : Graph(c10::make_intrusive<Scope>()) {}

  at::ArrayRef<Value*> inputs() {
    return block_->inputs();
  }
  at::ArrayRef<const Value*> inputs() const {
    const Block& block = *block_;
    return block.inputs();
  }
  at::ArrayRef<Value*> outputs() {
    return block_->outputs();
  }
  at::ArrayRef<const Value*> outputs() const {
    const Block& block = *block_;
    return block.outputs();
  }
  graph_node_list nodes() {
    return block_->nodes();
  }
  const_graph_node_list nodes() const {
    const Block& block = *block_;
    return block.nodes();
  }
  Node* param_node() {
    return block_->param_node();
  }
  const Node* param_node() const {
    return block_->param_node();
  }
  Node* return_node() {
    return block_->return_node();
  }
  const Node* return_node() const {
    return block_->return_node();
  }
  const std::unordered_map<std::string, Value*>& uniqueNames() const {
    return unique_names_;
  }

  void push_scope(const std::string& scope_name) {
    current_scope_ = current_scope_->push(Symbol::scope(scope_name));
  }
  void pop_scope() {
    current_scope_ = current_scope_->parent();
  }
  ScopePtr current_scope() {
    return current_scope_;
  }
  void set_current_scope(ScopePtr scope) {
    current_scope_ = std::move(scope);
  }

  Value* addInput(std::string name = "") {
    return block_->addInput(std::move(name));
  }
  Value* insertInput(size_t i, std::string name = "") {
    return block_->insertInput(i, std::move(name));
  }
  void eraseInput(size_t i) {
    block_->eraseInput(i);
  }
  size_t registerOutput(Value* n) {
    return block_->registerOutput(n);
  }
  void eraseOutput(size_t i) {
    block_->eraseOutput(i);
  }

  TORCH_API Node* create(NodeKind kind, size_t num_outputs = 1);
  TORCH_API Node* create(
      NodeKind kind,
      ArrayRef<Value*> inputs,
      size_t num_outputs = 1);

  TORCH_API Node* createNone(
      TypePtr typ); // value of None with type Optional[typ]
  TORCH_API Node* createAutogradZero();
  TORCH_API Node* createUninitialized(TypePtr typ);
  TORCH_API Node* createWithSubgraph(Symbol kind);
  TORCH_API Node* createDifferentiableSubgraph();
  TORCH_API Node* createTuple(
      at::ArrayRef<Value*> values,
      c10::OptNameList field_names = c10::nullopt);
  TORCH_API Node* createTupleUnpack(Value* v);
  TORCH_API Node* createTupleIndex(
      Value* tup,
      Value* idx,
      const TypePtr& output_type);
  TORCH_API Node* createTupleSlice(Value* tup, int64_t beg, int64_t end);
  TORCH_API Node* createList(
      const TypePtr& elem_type,
      at::ArrayRef<Value*> values);
  TORCH_API Node* createListUnpack(Value* v, size_t size);
  TORCH_API Node* createDict(
      const TypePtr& key_type,
      const TypePtr& value_type,
      at::ArrayRef<Value*> keys,
      at::ArrayRef<Value*> values);
  TORCH_API Node* createDictIndex(Value* dict, Value* index);
  TORCH_API Node* createNumToTensor(Value* value);
  TORCH_API Node* createImplicitTensorToNum(const TypePtr& type, Value* value);
  TORCH_API Node* createObject(const ClassTypePtr& type);
  TORCH_API Node* createSetAttr(
      Value* obj,
      const std::string& field,
      Value* newValue);
  TORCH_API Node* createGetAttr(Value* obj, const std::string& field);
  TORCH_API Value* insertGetAttr(Value* obj, const std::string& field) {
    return insertNode(createGetAttr(obj, field))->output();
  }
  TORCH_API Node* createStore(const std::string& name, Value* v);
  TORCH_API Node* createLoad(const std::string& name, const TypePtr& type);

  TORCH_API Value* insertFunctionCall(
      std::shared_ptr<script::Function> callee,
      script::MatchedSchema& matched);
  TORCH_API Value* insertMethodCall(
      std::string method_name,
      script::MatchedSchema& matched);

  // Note: defined in python_ir.cpp and can be used only in python extension
  Node* createPythonOp(
      THPObjectPtr&& pyobj,
      const std::string& cconv,
      pyobj_list&& scalar_args);
  // clone n, making a new node in _this_ graph.
  // use node_map to translate inputs of n to inputs of the cloned node
  // if copy_blocks is false, it will not recursively clone the nested blocks
  // this node contains.
  TORCH_API Node* createClone(
      Node* n,
      const std::function<Value*(Value*)>& value_map,
      bool copy_blocks = true);

  // Insert constant IValue into the graph. If the type cannot be fully deduced
  // from the ivalue, as with a None that is set to t?, use result_type
  TORCH_API Value* insertConstant(
      IValue val,
      const TypePtr& result_type = nullptr,
      c10::optional<SourceRange> loc = c10::nullopt,
      c10::optional<ScopePtr> scope = c10::nullopt);

  // Schema-driven insert:
  // This inserts a node into the graph with inputs determined from args and
  // kwargs using Python argument matching rules, and checks that the op matches
  // a known schema.
  //
  // If this node successfully completes, it guarentees the node
  // is a correctly-formed invocation of opname
  TORCH_API Value* insert(
      Symbol opname,
      at::ArrayRef<NamedValue> args,
      at::ArrayRef<NamedValue> kwargs = {},
      const c10::optional<SourceRange>& range = {});

  Node* appendNode(Node* n) {
    return block_->appendNode(n);
  }

  Node* prependNode(Node* n) {
    return block_->prependNode(n);
  }

  // insert before insert_before_ node
  // initialized to insert at the end of the top level block
  // can be changed with setInsertPoint()
  Node* insertNode(Node* n) {
    AT_ASSERT(
        insert_before_->inBlockList() &&
        "insert point node is no longer in a block list");
    return n->insertBefore(insert_before_);
  }
  // set where nodes are inserted to append to the end of this block
  void setInsertPoint(Block* b) {
    AT_ASSERT(b->owningGraph() == this);
    insert_before_ = b->return_node();
  }
  // set where nodes are inserted to insert _before_ this node
  // for implementation simplicity we only support inserting before a node for
  // now
  void setInsertPoint(Node* n) {
    AT_ASSERT(n->owningGraph() == this && n->inBlockList());
    insert_before_ = n;
  }
  Node* insertPoint() {
    return insert_before_;
  }

  // the top level block
  Block* block() {
    return block_;
  }
  const Block* block() const {
    return block_;
  }

  // Checks well-formedness and invariants of graph
  TORCH_API void lint() const;
  // for use in debugger
  TORCH_API void dump() const;

  TORCH_API ~Graph();

<<<<<<< HEAD
  TORCH_API std::string toString(bool print_source_locations = false) const;
=======
  TORCH_API std::string toString(bool print_source_locations = true) const;
>>>>>>> a436822c

  TORCH_API std::ostream& print(
      std::ostream& out,
      bool print_source_locations = true) const;

  friend TORCH_API std::ostream& operator<<(std::ostream& out, const Graph& g);

  TORCH_API std::shared_ptr<Graph> copy();
  TORCH_API void remapTypes(const std::function<TypePtr(TypePtr)>& type_map);

 private:
  TORCH_API void freeNode(Node* n);
  TORCH_API void freeValue(Value* v);
  TORCH_API void freeBlock(Block* b);
};

/** \brief An utility class for setting temporary insertion points.
 *
 * When an object of this class is created, it stores the current insertion
 * point, sets the new one, and restores the original insertion point  when the
 * object is destroyed.
 */
struct WithInsertPoint {
  WithInsertPoint(Node* n) : prev_(n->owningGraph()->insertPoint()) {
    n->owningGraph()->setInsertPoint(n);
  }
  WithInsertPoint(Block* b) : WithInsertPoint(b->return_node()) {}

  ~WithInsertPoint() {
    prev_->owningGraph()->setInsertPoint(prev_);
  }

 private:
  Node* prev_;
};

/** \brief An utility class for setting temporary scopes.
 *
 * When an object of this class is created, it stores the current scope, sets
 * the new one, and restores the original scope when the object is destroyed.
 */
struct WithCurrentScope {
  WithCurrentScope(Graph& g, ScopePtr scope)
      : graph_(&g), prev_scope_(g.current_scope()) {
    g.set_current_scope(std::move(scope));
  }
  ~WithCurrentScope() {
    graph_->set_current_scope(prev_scope_);
  }

 private:
  Graph* graph_;
  ScopePtr prev_scope_;
};

inline Value::Value(Node* node_, size_t offset_)
    : node_(node_),
      offset_(offset_),
      unique_(node_->graph_->next_unique_++),
      type_(TensorType::get()) {
  node_->graph_->all_values.emplace(this);
}

inline Value* Value::setType(TypePtr type) {
  AT_ASSERT(type);
  type_ = std::move(type);
  for (Use& use : uses_) {
    use.user->schema_ = nullptr;
  }
  return this;
}

inline Graph* Value::owningGraph() {
  return node()->owningGraph();
}

inline const Graph* Value::owningGraph() const {
  return node()->owningGraph();
}

/************* All nodes not required to be defined before Graph **************/
struct ProfileOp : public Node {
  static constexpr Symbol Kind = ::c10::prim::profile;
  ProfileOp(Graph* graph, std::function<void(std::vector<IValue>&)> callback)
      : Node(graph, ::c10::prim::profile), callback_(callback) {}

  void cloneFrom(Node* other_) override;
  Node* allocNewInstance(Graph* g) override;

  const std::function<void(std::vector<IValue>&)>& getCallback() const {
    return callback_;
  }

  void setCallback(std::function<void(std::vector<IValue>&)> callback) {
    callback_ = callback;
  }

 private:
  std::function<void(std::vector<IValue>&)> callback_;
};

// execute a Python function, used for Ops we can't optimize but that we want to
// optimize around
//
// Note: actual implementation (ConcretePythonOp) is defined in python_ir.cpp
// which is not included in libtorch.so. We still include some bits and pieces
// of PythonOp here to enable writing simple passes generically. In general,
// python-aware bits need to be moved to the descendant classes.
struct TORCH_API PythonOp : public Node {
  using Node::Node;

  // should this Python function be skipped over when exported (i.e. for
  // debugging functions that only run in Python)
  bool ignore_on_export = false;

  virtual std::string name() const = 0;
  virtual void writeScalars(std::ostream& out) const = 0;
  void cloneFrom(Node* other_) override = 0;
  Node* allocNewInstance(Graph* g) override = 0;
  // recover the autograd.Function instance, if this PythonOp's function
  // was originally SomeFunction.apply
  // used in ONNX for discovering symbolics
  virtual c10::optional<THPObjectPtr> autogradFunction() const = 0;

  virtual void lint_python() const = 0;
};

TORCH_API void LintGraph(std::shared_ptr<Graph>& graph);

TORCH_API at::ArrayRef<Value*> createTupleUnpack(Value* v);
// unpack_outputs - if true, and the callee returns a single tuple value, then
// insert a tuple unpack node
//                  and return the resulting values
TORCH_API std::vector<Value*> inlineCallTo(
    Graph& g,
    Graph& callee,
    ArrayRef<Value*> inputs,
    bool unpack_outputs = false);
} // namespace jit
} // namespace torch<|MERGE_RESOLUTION|>--- conflicted
+++ resolved
@@ -1191,11 +1191,7 @@
 
   TORCH_API ~Graph();
 
-<<<<<<< HEAD
-  TORCH_API std::string toString(bool print_source_locations = false) const;
-=======
   TORCH_API std::string toString(bool print_source_locations = true) const;
->>>>>>> a436822c
 
   TORCH_API std::ostream& print(
       std::ostream& out,
