--- conflicted
+++ resolved
@@ -2,6 +2,8 @@
 #include <torch/csrc/jit/passes/inliner.h>
 
 #include <torch/csrc/jit/frontend/error_report.h>
+#include <torch/csrc/jit/passes/constant_propagation.h>
+#include <torch/csrc/jit/passes/peephole.h>
 
 namespace torch {
 namespace jit {
@@ -62,7 +64,6 @@
 }
 
 void preoptimizeGraph(std::shared_ptr<Graph>& graph) {
-<<<<<<< HEAD
   Inline(*graph);
   // Peephole Optimize cleans up many "is None" checks and creates constant prop
   // opportunities
@@ -70,11 +71,6 @@
   // // AliasDb construction can be slow, so run it just on immutable types
   // // to clean up constant Ifs & other easy wins
   ConstantPropagationImmutableTypes(graph);
-=======
-  // TODO: Invoke cleanup passes before and after inlining to reduce amount of
-  // code we're copying.
-  Inline(*graph);
->>>>>>> 835ee34e
 }
 
 } // namespace jit
