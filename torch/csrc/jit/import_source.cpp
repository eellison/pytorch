--- conflicted
+++ resolved
@@ -147,13 +147,6 @@
   // Compilation unit to look classes up in
   const CompilationUnit& lib_cu_;
   std::unordered_map<std::string, std::shared_ptr<SugaredValue>> env_;
-<<<<<<< HEAD
-  std::function<std::shared_ptr<SugaredValue>(
-      const std::string& name,
-      Function& m,
-      const SourceRange& loc)>
-      resolver_;
-=======
 };
 
 struct SourceImporter {
@@ -211,7 +204,6 @@
     }
     cu.define(definitions, resolvers, self);
   }
->>>>>>> 27c82c03
 
   size_t parseVersionNumber() {
     auto& L = p_.lexer();
@@ -283,10 +275,6 @@
     v->setType(mod->module_object()->type());
     return std::make_shared<SimpleValue>(v);
   };
-<<<<<<< HEAD
-  mod->module_object()->type()->compilation_unit().define(
-      definitions, resolvers, self);
-=======
   import_functions(
       lib_cu,
       mod->module_object()->type()->compilation_unit(),
@@ -294,7 +282,6 @@
       constant_table,
       self,
       import_callback);
->>>>>>> 27c82c03
 }
 
 void import_libs(
@@ -306,6 +293,7 @@
   SourceImporter importer(lib_cu, src, constant_table, import_callback);
   importer.importLibs(lib_cu, class_qualifier);
 }
+
 } // namespace script
 } // namespace jit
 } // namespace torch