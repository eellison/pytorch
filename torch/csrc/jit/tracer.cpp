--- conflicted
+++ resolved
@@ -240,12 +240,8 @@
       auto dict = input.toGenericDict();
       auto dict_size = dict->elements().size();
       auto unpack_to_list = state->graph->insert(aten::values, {value});
-<<<<<<< HEAD
       auto list_unpack =
-          state->graph->createListUnpack(unpack_to_list, elem_pairs.size());
-=======
-      auto list_unpack = state->graph->createListUnpack(unpack_to_list, dict_size);
->>>>>>> 5e62ee2b
+          state->graph->createListUnpack(unpack_to_list, dict_size);
       auto unpack_node = state->graph->insertNode(list_unpack);
       auto elem_values = unpack_node->outputs();
 
@@ -253,14 +249,9 @@
       AT_ASSERT(order.size() == elem_values.size());
 
       size_t i = 0;
-<<<<<<< HEAD
-      for (const auto& pair : elem_pairs) {
-        elem_pairs[pair.first] =
+      for (const auto& pair : order) {
+        dict->elements()[pair.first] =
             add_input(pair.second, dict_type->getValueType(), elem_values[i++]);
-=======
-      for (const auto &pair : order) {
-        dict->elements()[pair.first] = add_input(pair.second, dict_type->getValueType(), elem_values[i++]);
->>>>>>> 5e62ee2b
       }
 
       return c10::ivalue::GenericDict::create(std::move(dict->elements()));
