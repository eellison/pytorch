--- conflicted
+++ resolved
@@ -106,7 +106,6 @@
     new_tuple->output()->copyMetadata(tuple_to_replace);
     return new_tuple->output();
   }
-<<<<<<< HEAD
 
   void propagateNode(Node* n) {
     std::vector<IValue> outputs;
@@ -134,15 +133,6 @@
           tuple_val = new_tup;
         }
         tuples[tuple_val] = std::move(outputs[i]);
-=======
-  auto graph = n->owningGraph();
-  WithInsertPoint guard(n);
-  for (size_t i = 0; i < outputs.size(); ++i) {
-    auto new_output = tryInsertConstant(*graph, outputs[i]);
-    if (new_output) {
-      if (outputs[i].isNone()) {
-        (*new_output)->setType(n->outputs()[i]->type());
->>>>>>> 042da217
       }
       // If we cannot insert the IValue as a constant, give up replacing the
       // node and let DCE remove it
