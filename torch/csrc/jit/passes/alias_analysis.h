--- conflicted
+++ resolved
@@ -186,11 +186,8 @@
   void analyzeFork(Node* node);
   void analyzeWait(Node* node);
   void analyzeSetAttr(Node* node);
-<<<<<<< HEAD
   void analyzeTupleConstruct(Node* node);
-=======
   void analyzeCustomOp(Node* node);
->>>>>>> 7caad0ed
 
   /**
    * Alias manipulation methods
