--- conflicted
+++ resolved
@@ -2105,10 +2105,6 @@
       }
       return classNew->createObject(
           apply.range(), method, Var(apply.inputs()[0]).name().name());
-<<<<<<< HEAD
-=======
-      ;
->>>>>>> 50df3e5e
     } else {
       auto inputs = getNamedValues(apply.inputs(), true);
       auto attributes = emitAttributes(apply.attributes());
