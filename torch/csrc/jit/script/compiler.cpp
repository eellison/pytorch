#include <torch/csrc/jit/script/compiler.h>
#include <c10/util/Exception.h>
#include <c10/util/StringUtil.h>
#include <torch/csrc/jit/hooks_for_testing.h>
#include <torch/csrc/jit/interpreter.h>
#include <torch/csrc/jit/ir.h>
#include <torch/csrc/jit/operator.h>
#include <torch/csrc/jit/passes/canonicalize.h>
#include <torch/csrc/jit/passes/constant_pooling.h>
#include <torch/csrc/jit/passes/dead_code_elimination.h>
#include <torch/csrc/jit/passes/inline_forked_closures.h>
#include <torch/csrc/jit/passes/inliner.h>
#include <torch/csrc/jit/passes/lift_closures.h>
#include <torch/csrc/jit/passes/lower_tuples.h>
#include <torch/csrc/jit/script/canonicalize_modified_loop.h>
#include <torch/csrc/jit/script/convert_to_ssa.h>
#include <torch/csrc/jit/script/final_returns.h>
#include <torch/csrc/jit/script/parser.h>
#include <torch/csrc/jit/script/schema_matching.h>
#include <torch/csrc/jit/script/script_type_parser.h>

#include <torch/csrc/jit/constants.h>

#include <c10/util/Optional.h>

#include <atomic>
#include <climits>
#include <set>

namespace torch {
namespace jit {
namespace script {

using FunctionTable = std::unordered_map<std::string, Function&>;
using ValueTable = std::unordered_map<std::string, SugaredValuePtr>;
using TypeTable = std::unordered_map<std::string, TypePtr>;
using AttributeMap = std::unordered_map<std::string, Const>;
using ListAttributeMap = std::unordered_map<std::string, std::vector<Const>>;

using TypeAndRange = std::pair<TypePtr, const SourceRange*>;

// Holds mappings from a variable name to a refined type for that variable
// E.g if x is not None is true than we can refine x from type t? to t.
struct Refinements {
  // using ordered map for deterministic graph output
  std::map<std::string, TypeAndRange> mappings_;

  void setRefinement(const std::string& name, TypeAndRange mapping) {
    mappings_[name] = std::move(mapping);
  }

  c10::optional<TypeAndRange> getRefinement(const std::string& name) const {
    const auto& maybe_mapping = mappings_.find(name);
    if (maybe_mapping == mappings_.end()) {
      return c10::nullopt;
    }
    return maybe_mapping->second;
  }

  // return the intersection of the values to type mappings between this
  // types can be unified
  void intersectRefinements(const Refinements& other) {
    Refinements ret;
    for (const auto& name_mapping : mappings_) {
      const auto& name = name_mapping.first;
      const auto& mapping = name_mapping.second;
      if (auto other_mapping = other.getRefinement(name_mapping.first)) {
        const auto maybe_unified_type =
            unifyTypes(mapping.first, other_mapping->first);
        if (maybe_unified_type) {
          ret.setRefinement(
              name, TypeAndRange(*maybe_unified_type, mapping.second));
        }
      }
    }
    mappings_ = std::move(ret.mappings_);
  }

  // return the union of the values to type mappings in a and b whose
  // types can be unified
  void unionRefinements(const Refinements& other) {
    Refinements ret;
    for (const auto& name_mapping : mappings_) {
      const auto& name = name_mapping.first;
      const auto& mapping = name_mapping.second;
      TypePtr t_1 = mapping.first;
      if (auto other_mapping = other.getRefinement(name_mapping.first)) {
        TypePtr t_2 = other_mapping->first;
        c10::optional<TypePtr> maybe_unified_type = c10::nullopt;
        if (t_1->isSubtypeOf(t_2)) {
          maybe_unified_type = t_1;
        } else if (t_2->isSubtypeOf(t_1)) {
          maybe_unified_type = t_2;
        }
        if (maybe_unified_type) {
          ret.setRefinement(
              name, TypeAndRange(*maybe_unified_type, mapping.second));
        }
      } else {
        ret.setRefinement(name, mapping);
      }
    }

    for (auto& name_mapping : other.mappings_) {
      if (!getRefinement(name_mapping.first)) {
        ret.setRefinement(name_mapping.first, name_mapping.second);
      }
    }

    mappings_ = std::move(ret.mappings_);
  }
};

// When a comparison like x is None is made, we associate type refinements
// with its true value and its false value. If a boolean that has refinements
// associated with it is used in a conditional of an if statememt, the true and
// false refinements are inserted into the corresponding blocks

struct BoolInfo {
  BoolInfo(Refinements true_refinements, Refinements false_refinements)
      : true_refinements_(std::move(true_refinements)),
        false_refinements_(std::move(false_refinements)){};
  BoolInfo() = default;

  Refinements true_refinements_;
  Refinements false_refinements_;

  BoolInfo* mergeOr(const BoolInfo& other) {
    // if the result of an OR is true, either a & b could have been true,
    // so we take the intersection of a.true_refinements & b.true_refinements.
    // if the result is false, both a and b had to be false,
    // so we take their union.
    true_refinements_.intersectRefinements(other.true_refinements_);
    false_refinements_.unionRefinements(other.false_refinements_);
    return this;
  }

  BoolInfo* mergeAnd(const BoolInfo& other) {
    // if the result of an AND is true, both a & b had to be true,
    // so we take the union of a.true_refinements and b.true_refinements.
    // if the result is false, either a or b could have been false,
    // so we take their intersection.
    true_refinements_.unionRefinements(other.true_refinements_);
    false_refinements_.intersectRefinements(other.false_refinements_);
    return this;
  }
};

static Value* asSimple(const SugaredValuePtr& value) {
  if (SimpleValue* sv = dynamic_cast<SimpleValue*>(value.get())) {
    return sv->getValue();
  }
  return nullptr;
}

static std::shared_ptr<MagicMethod> makeMagic(
    const std::string& name,
    SugaredValuePtr base) {
  return std::make_shared<MagicMethod>(name, base);
}

// Auxiliary data structure for desugaring variable binding into our always
// explicitly scoped language as we descend down nested control structures in
// the frontend (which themselves don't introduce scopes)
//
// The Environment keeps track of two tables, one for values which are not first
// class and a type table for values which are. When a first class value
// is set in the environment, we emit a prim::Store which sets the
// name of the variable to approriate type, and when a first-class value is
// referenced we emit a prim::Load that generates a value of the appropriate
// type.
//
// a = 1
// print(a)
// becomes:
// = prim::Store[name="a"](%a.1)
// %a : int = prim::Load[name="a"]()
// prim::Print(%a)

struct Environment {
  Environment(
      Function& method,
      ResolverPtr resolver,
      Block* b,
      std::shared_ptr<Environment> next = nullptr)
      : method(method),
        resolver(std::move(resolver)),
        b(b),
        next(std::move(next)) {}

  Function& method;
  ResolverPtr resolver;
  std::unordered_map<std::string, std::function<std::string()>> error_messages;
  Block* b;

  std::shared_ptr<Environment> next;

  // set type error in the lowest environment. if the variable is used after an
  // error has been set, then we will use the more informative error message
  void setVariableTypeError(const std::string& name, std::function<std::string()> msg) {
    auto runner = this;
    while (runner->next) {
      runner = runner->next.get();
    }
    runner->error_messages[name] = msg;
  }

  // see if type error has been set for a variable
  c10::optional<std::string> findVariableTypeError(const std::string& name) {
    auto runner = this;
    while (runner->next) {
      runner = runner->next.get();
    }
    auto msg = runner->error_messages.find(name);
    if (msg != runner->error_messages.end()) {
      return msg->second();
    } else {
      return c10::nullopt;
    }
  }

  SugaredValuePtr insertLoad(const std::string& name, const TypePtr& type) {
    auto g = b->owningGraph();
    auto load = g->insertNode(g->createLoad(name, type));
    if (meaningfulName(name)) {
      load->output()->setDebugName(name);
    }
    return std::make_shared<SimpleValue>(load->output());
  }

  void insertStore(const std::string& name, const SourceRange& loc, Value* v) {
    auto g = b->owningGraph();
    auto store = g->insertNode(g->createStore(name, v))->setSourceRange(loc);
    type_table[name] = store->input()->type();
  }

  SugaredValuePtr findInThisFrame(const std::string& name) {
    auto it = value_table.find(name);
    if (it != value_table.end()) {
      return it->second;
    }
    auto it2 = type_table.find(name);
    if (it2 != type_table.end()) {
      return insertLoad(name, it2->second);
    }
    return nullptr;
  }

  SugaredValuePtr findInParentFrame(const std::string& name) {
    return next ? next->findInAnyFrame(name) : nullptr;
  }

  void setType(const std::string& name, TypePtr type) {
    type_table[name] = std::move(type);
  }

  SugaredValuePtr findInAnyFrame(const std::string& name) {
    for (auto runner = this; runner; runner = runner->next.get()) {
      if (auto r = runner->findInThisFrame(name)) {
        return r;
      }
    }
    return nullptr;
  }

  Block* block() {
    return b;
  }

  void setVar(const SourceRange& loc, const std::string& name, Value* value) {
    setSugaredVar(loc, name, std::make_shared<SimpleValue>(value));
  }

  void setSugaredVar(
      const SourceRange& loc,
      const std::string& name,
      SugaredValuePtr value) {
    Value* as_simple_value = asSimple(value);
    if (as_simple_value && !as_simple_value->hasDebugName() &&
        meaningfulName(name) &&
        // note: if the value wasn't defined in this block, we might be giving a
        // name only used inside this block to a value outside of this. this is
        // not normally helpful for debugging and causes import/export jitter.
        as_simple_value->node()->owningBlock() == block()) {
      as_simple_value->setDebugName(name);
    }
    // prevent re-assignment involving any sugared values
    // any reassignment like:
    // a = ...
    // while ...
    //   a = ..
    // requires 'a' to be first-class in the graph since its value depends on
    // control flow
    if (auto parent = findInParentFrame(name)) {
      if (!as_simple_value) {
        throw ErrorReport(loc)
            << "Cannot re-assign '" << name << "' to a value of type "
            << value->kind() << " because " << name
            << " is not a first-class value.  Only reassignments to first-class values are allowed";
      }
      Value* simple_parent = asSimple(parent);
      if (!simple_parent) {
        throw ErrorReport(loc)
            << "Cannot re-assign '" << name << "' because it has type "
            << value->kind() << " and " << name
            << " is not a first-class value.  Only reassignments to first-class values are allowed";
      }
      if (!as_simple_value->type()->isSubtypeOf(
              unshapedType(simple_parent->type()))) {
        std::stringstream errMsg;
        errMsg << "variable '" << name << "' previously has type "
               << simple_parent->type()->python_str()
               << " but is now being assigned to a value of type "
               << as_simple_value->type()->python_str();
        // Special-cased error msg if we're trying to assign to a tensor list.
        if (simple_parent->type()->kind() == TypeKind::ListType &&
            as_simple_value->type()->kind() == TypeKind::ListType) {
          errMsg << "\n. (Note: empty lists are constructed as Tensor[]; "
                 << "if you want an empty list of a different type, "
                 << "use `torch.jit.annotate(List[T], [])`, "
                 << "where `T` is the type of elements in the list)";
        }
        throw ErrorReport(loc) << errMsg.str();
      }
    }
    if (as_simple_value) {
      insertStore(name, loc, std::move(as_simple_value));
    } else {
      value_table[name] = std::move(value);
    }
  }

  SugaredValuePtr getSugaredVar(const Ident& ident, bool required = true) {
    return getSugaredVar(ident.name(), ident.range());
  }
  Value* getVar(const Ident& ident) {
    return getSugaredVar(ident)->asValue(ident.range(), method);
  }

  SugaredValuePtr getSugaredVar(
      const std::string& ident,
      const SourceRange& range,
      bool required = true) {
    auto retval = findInAnyFrame(ident);

    if (!retval) {
      static std::unordered_map<std::string, SugaredValuePtr> globals = {
          {"print", std::make_shared<PrintValue>()},
          {"float",
           makeMagic(
               "__float__",
               std::make_shared<CastValue>(FloatType::get(), aten::Float))},
          {"int",
           makeMagic(
               "__int__",
               std::make_shared<CastValue>(IntType::get(), aten::Int))},
          {"bool",
           makeMagic(
               "__bool__",
               std::make_shared<CastValue>(BoolType::get(), aten::Bool))},
          {"str",
           makeMagic(
               "__str__",
               std::make_shared<CastValue>(StringType::get(), aten::str))},
          {"getattr", std::make_shared<GetAttrValue>()},
          {"isinstance", std::make_shared<IsInstanceValue>()},
          // todo(zach): remove when we can correctly export torch.full via ONNX
          // or we have implicit conversion that can convert numbers to tensors
          {"_to_tensor",
           std::make_shared<CastValue>(TensorType::get(), prim::NumToTensor)},
          {"len",
           makeMagic(
               "__len__",
               std::make_shared<BuiltinFunction>(aten::len, at::nullopt))},
          {"hex",
           makeMagic(
               "__hex__",
               std::make_shared<BuiltinFunction>(aten::hex, at::nullopt))},
          {"oct",
           makeMagic(
               "__oct__",
               std::make_shared<BuiltinFunction>(aten::oct, at::nullopt))},
          {"round",
           makeMagic(
               "__round__",
               std::make_shared<BuiltinFunction>(aten::round, at::nullopt))},
          {"hash", std::make_shared<BuiltinFunction>(aten::hash, at::nullopt)},
          {"min", std::make_shared<BuiltinFunction>(prim::min, at::nullopt)},
          {"max", std::make_shared<BuiltinFunction>(prim::max, at::nullopt)},
          {"abs", std::make_shared<BuiltinFunction>(prim::abs, at::nullopt)},
          {"all", std::make_shared<BuiltinFunction>(aten::all, at::nullopt)},
          {"divmod",
           std::make_shared<BuiltinFunction>(aten::divmod, at::nullopt)},
          {"list", std::make_shared<BuiltinFunction>(aten::list, at::nullopt)},
          {"ord", std::make_shared<BuiltinFunction>(aten::ord, at::nullopt)},
          {"chr", std::make_shared<BuiltinFunction>(aten::chr, at::nullopt)},
          {"bin", std::make_shared<BuiltinFunction>(aten::bin, at::nullopt)},
          {"range", std::make_shared<IterableValue>(prim::range)},
          {"zip", std::make_shared<IterableValue>(prim::zip)},
          {"enumerate", std::make_shared<IterableValue>(prim::enumerate)},
          {"rangelist",
           std::make_shared<BuiltinFunction>(prim::rangelist, at::nullopt)},
      };
      auto it = globals.find(ident);
      if (it != globals.end()) {
        retval = it->second;
      }
    }

    if (!retval) {
      if (auto type = resolver->resolveType(ident, range)) {
        if (auto class_type = type->cast<ClassType>()) {
          retval = std::make_shared<script::ClassValue>(class_type);
        } else if (auto tuple_type = type->cast<TupleType>()) {
          retval =
              std::make_shared<script::NamedTupleConstructor>(tuple_type);
        }
      }
    }

    if (!retval) {
      retval = resolver->resolveValue(ident, method, range);
    }

    if (!retval && required) {
      // check if this value was not emitted in an if statement because of a
      // type mismatch. if it was, then we print a more informative error msg
      if (auto msg = findVariableTypeError(ident)) {
        throw ErrorReport(range) << *msg << "and was used here";
      }
      throw ErrorReport(range) << "undefined value " << ident;
    }
    return retval;
  }

  Value* getVar(const std::string& ident, const SourceRange& range) {
    return getSugaredVar(ident, range)->asValue(range, method);
  }

  std::vector<std::string> definedVariables() {
    std::vector<std::string> result;
    for (auto& kv : type_table) {
      result.push_back(kv.first);
    }
    return result;
  }

 private:
  TypeTable type_table;
  ValueTable value_table;
};

template <class T>
static Value* materializeConstant(
    T val,
    Graph& graph,
    const SourceRange& r,
    std::unordered_map<T, Value*>& map) {
  auto existing_constant = map.find(val);
  if (existing_constant != map.end()) {
    return existing_constant->second;
  }

  WithInsertPoint guard(graph.block()->nodes().front());
  auto new_constant = graph.insertConstant(val, nullptr, r);
  map[val] = new_constant;

  return new_constant;
}

static Value* ensureInt(const SourceRange& range, Value* v) {
  if (!v->type()->isSubtypeOf(IntType::get())) {
    throw ErrorReport(range)
        << "expected a int but found a " << v->type()->python_str();
  }
  return v;
}

inline bool isSupportedListElementType(const TypePtr& type) {
  return type->isSubtypeOf(TensorType::get()) ||
      type->isSubtypeOf(NumberType::get());
}

// Information for each def being emitted.
// Defs can be nested to support closures so we need a stack of this information
// Currently records information about the functions return type.
struct DefContext {
  TypePtr declared_return_type_; // nullptr if not annotated
  TypePtr merged_return_type_; // nullptr if a Return has not been seen yet
};

struct to_ir {
  to_ir(
      const Def& def,
      ResolverPtr resolver_,
      const Self* self,
      Function& method) // method being constructed
      : method(method),
        graph(method.graph()),
        resolver(std::move(resolver_)),
        typeParser_(resolver),
        environment_stack(nullptr) {
    AT_ASSERT(resolver);
    pushFrame(graph->block(), /*starts_def=*/true);
    WithInsertPoint guard(graph->block()->nodes().front());
    bottom_val =
        graph->insertNode(graph->createUninitialized(BottomType::get()))
            ->output();

    // Type annotations exclude explicitly typing the "self" parameter, so in
    // the case that this is a method with self we expect one fewer parameter
    // annotation than the number of parameters this Def takes.
    if (self && def.decl().params().size() == 0) {
      throw ErrorReport(def.decl().params().range())
          << "methods must have a self argument";
    }
    method.setSchema(emitDef(def, self, graph->block()));
    runCleanupPasses(graph);
  }

 private:
  Function& method;
  std::shared_ptr<Graph> graph;
  ResolverPtr resolver;
  std::unordered_map<int64_t, Value*> integral_constants;
  std::unordered_map<double, Value*> fp_constants;
  Value* bottom_val;
  std::unordered_set<Block*> exit_blocks;
  ScriptTypeParser typeParser_;

  // Singly-linked list of environments. This top element contains a member
  // `next` that points to the most immediate enclosing scope's value.
  std::shared_ptr<Environment> environment_stack;
  std::vector<DefContext> def_stack_;

  void pushFrame(Block* b, bool starts_def = false) {
    if (starts_def) {
      def_stack_.emplace_back();
    }
    environment_stack =
        std::make_shared<Environment>(method, resolver, b, environment_stack);
  }
  std::shared_ptr<Environment> popFrame(bool ends_def = false) {
    auto old_frame = environment_stack;
    environment_stack = environment_stack->next;
    if (ends_def) {
      def_stack_.pop_back();
    }
    return old_frame;
  }

<<<<<<< HEAD
  void runCleanupPasses(
      std::shared_ptr<Graph>& to_clean,
      bool move_returns = true) {
    if (move_returns) {
      // NB: moving returns to end needs to run before all other passes
      moveAllReturnsToEnd(to_clean);
    }
    // remove any uses of tuples that we inserted that are not needed
    LowerSimpleTuples(to_clean);
    ConstantPooling(to_clean);
    // For jitter
    CanonicalizeOutputs(to_clean);
  }

  // If the graph might not return, at an implicit None return at the end
  void handleMaybeNoReturn(const Def& def, Block* block) {
    if (exit_blocks.count(graph->block()) == 0) {
      auto decl_ret = def_stack_.back().declared_return_type_;
      if (decl_ret && decl_ret != NoneType::get()) {
        throw ErrorReport(def.range())
            << "Function was not annotated as having type None, but does not "
            << "return along all paths";
      }
      WithInsertPoint b(*block->nodes().end());
      emitReturn(Return::create(
          def.range(), Expr(Compound::create(TK_NONE, def.range(), {}))));
    }
  }

  FunctionSchema emitDef(const Def& def, const Self& self, Block* block) {
=======
  FunctionSchema emitDef(const Def& def, const Self* self, Block* block) {
>>>>>>> 35ee4bf4
    auto schema = extractSchemaFromDef(def, self);
    // TODO need guards on init returning none
    if (schema.returns().size() == 1) {
      def_stack_.back().declared_return_type_ = schema.returns().at(0).type();
    }
    std::vector<Argument> arguments =
        emitFormalArguments(def, self, schema, block);

    // body
    auto stmts_list = def.statements();
    emitStatements(stmts_list.begin(), stmts_list.end());
    handleMaybeNoReturn(def, block);
    std::vector<Argument> returns = {emitOutput(def.range(), schema, block)};
    return {def.name().name(), "", std::move(arguments), std::move(returns)};
  }

  std::vector<IValue> evaluateDefaults(
      const SourceRange& r,
      const std::vector<Expr>& default_types,
      const std::vector<Expr>& default_exprs) {
    std::vector<IValue> default_values;
    if (default_exprs.empty())
      return default_values;
    // To evaluate the default expressions, we create a graph with no inputs,
    // and whose returns are the default values we need.
    // We then run constant prop on this graph and check the results are
    // constant. This approach avoids having to have separate handling of
    // default arguments from standard expressions by piecing together existing
    // machinery for graph generation, constant propgation, and constant
    // extraction.
    auto tuple_type = Subscript::create(
        r,
        Var::create(r, Ident::create(r, "Tuple")),
        List<Expr>::create(r, default_types));
    auto blank_decl = Decl::create(
        r, List<Param>::create(r, {}), Maybe<Expr>::create(r, tuple_type));

    auto tuple_expr =
        TupleLiteral::create(r, List<Expr>::create(r, default_exprs));
    auto ret = Return::create(r, tuple_expr);
    auto def = Def::create(
        r,
        Ident::create(r, "defaults"),
        blank_decl,
        List<Stmt>::create(r, {ret}));

    CompilationUnit cu;
    // set optimize to false since we don't need to run it in optimize mode
    cu.set_optimized(false);
    cu.define(c10::nullopt, {def}, {resolver}, nullptr);
    Stack stack;
    cu.get_function(def.name().name()).run(stack);
    return stack.at(0).toTuple()->elements();
  }

  std::vector<Argument> parseArgsFromDecl(const Decl& decl, const Self* self) {
    auto params_begin = decl.params().begin();
    auto params_end = decl.params().end();
    if (self) {
      ++params_begin;
    }
    std::vector<Argument> retval;

    std::vector<Expr> default_types;
    std::vector<Expr> default_exprs;
    // gather any non-empty default arguments
    for (auto it = params_begin; it != params_end; ++it) {
      auto param = *it;
      auto def = param.defaultValue();
      if (def.present()) {
        default_types.emplace_back(param.type().get());
        default_exprs.emplace_back(def.get());
      }
    }
    auto default_values =
        evaluateDefaults(decl.range(), default_types, default_exprs);

    auto defaults_it = default_values.begin();
    for (auto it = params_begin; it != params_end; ++it) {
      auto decl_arg = *it;

      TypePtr type;
      c10::optional<int32_t> N;
      bool is_inferred_type = false;
      if (!decl_arg.type().present()) {
        // If this param doesn't have a type, default to "tensor"
        is_inferred_type = true;
        type = TensorType::get();
        N = c10::nullopt;
      } else {
        // BroadcastList list can only appear at the argument level
        if (auto maybe_broad_list =
                typeParser_.parseBroadcastList(decl_arg.type().get())) {
          type = maybe_broad_list->first;
          N = maybe_broad_list->second;
        } else {
          type = typeParser_.parseTypeFromExpr(decl_arg.type().get());
          N = c10::nullopt;
        }
      }
      c10::optional<IValue> default_value = c10::nullopt;
      if (decl_arg.defaultValue().present()) {
        default_value = *defaults_it++;
      }
      auto arg = Argument(
          decl_arg.ident().name(),
          type,
          N,
          default_value,
          decl_arg.kwarg_only(),
          /*alias_info=*/c10::nullopt,
          is_inferred_type);
      retval.push_back(arg);
    }
    return retval;
  }

  std::vector<Argument> parseReturnFromDecl(const Decl& decl) {
    // we represent no annoation on a return type as having no values in the
    // schema's return() list
    // in emitReturn we take the actual return value to be the value of the
    // return statement if no one was provided here
    if (!decl.return_type().present())
      return {};

    if (typeParser_.parseBroadcastList(decl.return_type().get()))
      throw ErrorReport(decl.return_type().range())
          << "Broadcastable lists cannot appear as a return type";
    auto parsed_type = typeParser_.parseTypeFromExpr(decl.return_type().get());
    return {Argument(
        "",
        parsed_type,
        /*N =*/c10::nullopt,
        /*default_value =*/c10::nullopt,
        /*kwarg_only =*/false)};
  }
  FunctionSchema extractSchemaFromDef(const Def& def, const Self* self) {
    const auto name = def.name().name();
    std::vector<Argument> args = parseArgsFromDecl(def.decl(), self);
    std::vector<Argument> returns = parseReturnFromDecl(def.decl());
    return FunctionSchema(
        name, "", std::move(args), std::move(returns), false, false);
  }

  std::vector<Argument> emitFormalArguments(
      const Def& def,
      const Self* self,
      const FunctionSchema& schema,
      Block* block) {
    std::vector<Argument> arguments; // for schema
    // inputs
    auto it = def.decl().params().begin();
    auto end = def.decl().params().end();
    auto expected_annotation_size = def.decl().params().size();
    if (self) {
      expected_annotation_size--;
    }
    if (schema.arguments().size() != expected_annotation_size) {
      throw ErrorReport(def.decl().params().range())
          << "Number of type annotations for"
          << " function parameters (" << schema.arguments().size() << ")"
          << " does not match the number of parameters on the function ("
          << expected_annotation_size << ")!";
    }

    if (self) {
      AT_ASSERT(it != end);
      const auto& name = (*it).ident().name();
      Value* new_input = block->addInput()->setDebugName(name);
      environment_stack->setSugaredVar(
          (*it).ident().range(), name, self->makeSugared(new_input));
      arguments.emplace_back(name, new_input->type());
      ++it;
    }
    size_t arg_annotation_idx = 0;
    for (; it != end; ++it) {
      auto& name = (*it).ident().name();
      // Add the input to the graph
      Value* new_input = block->addInput();
      if (meaningfulName(name)) {
        new_input->setDebugName(name);
      }
      // Record the type for the schema and set the Type on the Value*
      arguments.push_back(schema.arguments().at(arg_annotation_idx++));
      new_input->setType(arguments.back().type());

      // NB: set type of new_input before setVar call so the Store is
      // typed appropriately
      environment_stack->setVar((*it).ident().range(), name, new_input);
    }
    return arguments;
  }

  Argument emitOutput(
      const SourceRange& range,
      const FunctionSchema& schema,
      Block* block) {
    // rewrites ensure there is always a return statement in program
    AT_ASSERT(def_stack_.back().merged_return_type_);
    // outputs
    return Argument("", def_stack_.back().merged_return_type_);
  }

  void emitStatements(const List<Stmt>& statements) {
    return emitStatements(statements.begin(), statements.end());
  }

  // XXX - right now closures are used _only_ for defining gradients internally
  // There are several unfinished aspects that make them unusable generally
  // 1. We do not have a type, ivalue, operator to represent prim::Function, so
  // closure_node has type None
  // 2. There is no export logic for it yet, so it cannot be
  // exported/python_printed
  // 3. There is nothing preventing the assignment of already existing variables
  // inside the closures
  //    the changes to those variables will just get forgotten.
  // 4. There is no parsing support in frontend.py, this is intentional since it
  //    prevents people from accidentally using this feature.
  std::shared_ptr<ClosureValue> emitClosure(
      const std::function<void(Block*)>& emit_body) {
    Node* closure_node = graph->insertNode(graph->create(prim::Function, 1));
    // it is not a real thing yet, so just say the type is None
    closure_node->output()->setType(NoneType::get());
    Block* block = closure_node->addBlock();
    {
      WithInsertPoint guard(block);
      pushFrame(block, /*starts_def=*/true);
      emit_body(block);
      popFrame(/*ends_def=*/true);
    }
    return std::make_shared<ClosureValue>(closure_node->output());
  }

  void emitClosure(const Def& def) {
    // invoked once the closure block is set as the enviroment
    auto emit_body = [&](Block* closure_block) {
      emitDef(
          def,
          nullptr,
          closure_block); // ignore schema return, we just wont use it for now
                          // since we never create a Method for the closure
    };
    auto closure_value = emitClosure(emit_body);
    environment_stack->setSugaredVar(
        def.name().range(), def.name().name(), closure_value);
  }

  void emitBreak(const Break& stmt) {
    auto break_node =
        graph->create(prim::BreakStmt, {}, 0)->setSourceRange(stmt.range());
    graph->insertNode(break_node);
  }

  void emitContinue(const Continue& stmt) {
    auto continue_node =
        graph->create(prim::ContinueStmt, {}, 0)->setSourceRange(stmt.range());
    graph->insertNode(continue_node);
  }

  void emitReturn(const Return& stmt) {
    Value* result = emitExpr(stmt.expr());
    TypePtr result_type = def_stack_.back().declared_return_type_;
    // result type is annotated, every return must convert to that type
    if (result_type) {
      // this guard skips implicit conversion from None -> Tensor for the return
      // type. otherwise forgetting a return a function returning a tensor will
      // cause a None to be converted to a tensor.
      if (!(result_type->isSubtypeOf(TensorType::get()) &&
            result->type()->isSubtypeOf(NoneType::get()))) {
        result = tryConvertToType(
            stmt.range(),
            *graph,
            result_type,
            result,
            /*allow_conversions=*/true);
      }

      if (!result->type()->isSubtypeOf(result_type)) {
        throw ErrorReport(stmt.range())
            << "Return value was annotated as having type "
            << result_type->python_str() << " but is actually of type "
            << result->type()->python_str();
      }
    } else {
      result_type = def_stack_.back().merged_return_type_;
      if (!result_type) {
        result_type = result->type();
      }
      if (!unifyTypes(result_type, result->type())) {
        throw ErrorReport(stmt.range())
            << "Previous return statement returned a value of type "
            << result_type->python_str()
            << " but this return statement returns a value of type "
            << result->type()->python_str();
      }
    }
    AT_ASSERT(result_type);
    def_stack_.back().merged_return_type_ = result_type;
    graph->insertNode(graph->create(prim::ReturnStmt, {result}, 0));
    exit_blocks.insert(environment_stack->block());
  }

  void emitStatements(
      List<Stmt>::const_iterator begin,
      List<Stmt>::const_iterator end) {
    for (; begin != end; ++begin) {
      auto stmt = *begin;
      ErrorReport::CallStack::update_pending_range(stmt.range());
      switch (stmt.kind()) {
        case TK_IF:
          emitIf(If(stmt));
          break;
        case TK_WHILE:
          emitWhile(While(stmt));
          break;
        case TK_FOR:
          emitFor(For(stmt));
          break;
        case TK_ASSIGN:
          emitAssignment(Assign(stmt));
          break;
        case TK_AUG_ASSIGN:
          emitAugAssignment(AugAssign(stmt));
          break;
        case TK_GLOBAL:
          for (auto ident : Global(stmt).names()) {
            const auto& name = Ident(ident).name();
            environment_stack->setVar(
                ident.range(), name, graph->addInput(name));
          }
          break;
        case TK_EXPR_STMT: {
          auto expr = ExprStmt(stmt).expr();
          emitSugaredExpr(expr, 0);
        } break;
        case TK_RAISE:
          emitRaise(Raise(stmt).range());
          break;
        case TK_ASSERT:
          emitAssert(Assert(stmt));
          break;
        case TK_RETURN: {
          emitReturn(Return(stmt));
        } break;
        case TK_CONTINUE: {
          emitContinue(Continue(stmt));
        } break;
        case TK_BREAK: {
          emitBreak(Break(stmt));
        } break;
        case TK_PASS:
          // Emit nothing for pass
          break;
        case TK_DEF:
          emitClosure(Def(stmt));
          break;
        default:
          throw ErrorReport(stmt)
              << "Unrecognized statement kind " << kindToString(stmt.kind());
      }
    }
  }

  std::shared_ptr<Environment> emitSingleIfBranch(
      Block* b,
      const List<Stmt>& branch,
      const Refinements& refinements) {
    pushFrame(b);
    WithInsertPoint guard(b);
    insertRefinements(refinements);
    emitStatements(branch);
    return popFrame();
  }

  Node* create(Symbol kind, const SourceRange& loc, size_t n_outputs) {
    return graph->create(kind, n_outputs)->setSourceRange(loc);
  }

  Value* emitTernaryIf(const TernaryIf& expr) {
    const auto& bool_info = findRefinements(expr.cond());
    Value* cond_value = emitCond(expr.cond());
    auto true_expr = [&] {
      insertRefinements(bool_info.true_refinements_);
      return emitExpr(expr.true_expr());
    };
    auto false_expr = [&] {
      insertRefinements(bool_info.false_refinements_);
      return emitExpr(expr.false_expr());
    };
    return emitIfExpr(expr.range(), cond_value, true_expr, false_expr);
  }

  Value* emitListComprehension(const ListComp& lc) {
    // this avoids a race condition where we would re-use the same temp name
    static std::atomic<size_t> tmp_count{0};
    const auto tmp_name =
        std::string("___list_acc") + std::to_string(tmp_count++);
    const auto list_value = emitExpr(lc.iter());
    if (list_value->type()->kind() != TypeKind::ListType) {
      // TODO: constraining iterators to be simple lists for now
      // as it makes easy to get list's element type.
      throw ErrorReport(lc.range())
          << "iterator expression is expected to be a list";
    }
    auto elem_types = list_value->type()->containedTypes();
    // TODO: users can easily change the type to (x,1) or float(x)
    // as in `float(x) for x in my_list_of_ints`
    // eventually, we would probably want to temporarily inject x
    // so we can evaluate the generator expression (e.g. `float(x)`) depending
    // on x

    // given `[x*2 for x in my_list]` this generates the following AST:
    // __list_acc = []
    // for x in my_list:
    //  __list_acc.append(x*2)
    const auto n = graph->insertNode(
        graph->createList(elem_types.at(0), at::ArrayRef<Value*>{}));
    environment_stack->setVar(lc.range(), tmp_name, n->output());
    const auto tmp_list_ident = Ident::create(lc.range(), tmp_name);
    const auto tmp_list_var = Var::create(lc.range(), tmp_list_ident);
    const auto append_ident = Ident::create(lc.range(), "append");
    const auto dot_op = Select::create(lc.range(), tmp_list_var, append_ident);
    const auto append_args_list = List<Expr>::create(lc.range(), {lc.elt()});
    const auto append_attrs = List<Attribute>::create(lc.range(), {});
    const auto apply_append =
        Apply::create(lc.range(), dot_op, append_args_list, append_attrs);
    const auto expr_stmt = ExprStmt::create(lc.range(), apply_append);
    const auto stmt_list = List<Stmt>::create(lc.range(), {expr_stmt});
    const auto iters_list = List<Expr>::create(lc.range(), {lc.iter()});
    const auto targets_list = List<Expr>::create(lc.range(), {lc.target()});
    const auto for_loop =
        For::create(lc.range(), targets_list, iters_list, stmt_list);
    emitFor(for_loop);
    return n->output();
  }

  // Insert subtyping refinements
  void insertRefinements(const Refinements& ref) {
    for (const auto& name_mappings : ref.mappings_) {
      const std::string& name = name_mappings.first;
      auto type = name_mappings.second.first;
      const auto& range = *name_mappings.second.second;
      Value* v = environment_stack->getVar(name, range);
      if (type != NoneType::get()) {
        Value* output = graph->insert(prim::unchecked_unwrap_optional, {v});
        environment_stack->setVar(range, name, output);
      }
      // todo @eellison - revisit inserting Nones when None subtypes Optional
    }
  }

  Value* emitShortCircuitIf(
      const SourceRange& loc,
      const TreeRef& first_expr,
      const TreeRef& second_expr,
      bool is_or) {
    const auto first_bool_info = findRefinements(first_expr);
    Value* first_value = emitCond(Expr(first_expr));

    // if the second expr in the short circuit is not evaluated,
    // than the first expression is False if the short circuit
    // is an `and` and True if the short circuit is an `or`.
    // `False and expr` -> False, `True or expr` -> True
    //
    // inserting it as a constant makes optimization easier

    Value* first_value_returned;

    const Refinements* first_expr_refinements;
    const Refinements* second_expr_refinements;
    // if it's an OR the first expr is emitted in the true branch
    // and the second expr in the false branch, if it's an AND the opposite
    if (is_or) {
      first_value_returned = graph->insertConstant(true, nullptr, loc);
      first_expr_refinements = &first_bool_info.true_refinements_;
      second_expr_refinements = &first_bool_info.false_refinements_;
    } else {
      first_value_returned = graph->insertConstant(false, nullptr, loc);
      first_expr_refinements = &first_bool_info.false_refinements_;
      second_expr_refinements = &first_bool_info.true_refinements_;
    }

    auto get_first_expr = [&] {
      insertRefinements(*first_expr_refinements);
      return first_value_returned;
    };

    auto get_second_expr = [&] {
      insertRefinements(*second_expr_refinements);
      return emitCond(Expr(second_expr));
    };

    // if this is an OR, eval second expression if first expr is False
    // If this is an AND, eval second expression if first expr is True
    if (is_or) {
      return emitIfExpr(loc, first_value, get_first_expr, get_second_expr);
    } else {
      return emitIfExpr(loc, first_value, get_second_expr, get_first_expr);
    }
  }

  Value* emitIfExpr(
      const SourceRange& range,
      Value* cond_value,
      std::function<Value*()> true_expr,
      std::function<Value*()> false_expr) {
    Node* n = graph->insertNode(create(prim::If, range, 0));

    n->addInput(cond_value);
    auto* true_block = n->addBlock();
    auto* false_block = n->addBlock();

    auto emit_if_expr = [this](Block* b, std::function<Value*()> expr_value) {
      pushFrame(b);
      WithInsertPoint guard(b);
      Value* out_val = expr_value();
      b->registerOutput(out_val);
      popFrame();
    };

    emit_if_expr(true_block, std::move(true_expr));
    emit_if_expr(false_block, std::move(false_expr));

    auto true_type = true_block->outputs().at(0)->type();
    auto false_type = false_block->outputs().at(0)->type();
    auto unified = unifyTypes(true_type, false_type);
    if (!unified) {
      throw ErrorReport(range)
          << "if-expression's true branch has type " << true_type->python_str()
          << " but false branch has type " << false_type->python_str();
    }

    // Add op outputs
    auto expr_value = n->addOutput()->setType(*unified); // Resulting value

    return expr_value;
  }

  Value* emitCond(const Expr& cond) {
    Value* v = emitExpr(cond);
    Value* out;
    try {
      auto bool_cast = environment_stack->getSugaredVar("bool", cond.range());
      out = asSimple(bool_cast->call(cond.get()->range(), method, {v}, {}, 0));
    } catch (...) {
      throw ErrorReport(cond.range()) << "Could not cast value of type "
                                      << v->type()->python_str() << " to bool";
    }
    // cast value not response for checking output type
    if (!out->type()->isSubtypeOf(BoolType::get())) {
      throw ErrorReport(cond)
          << "expected a bool expression for condition but found "
          << out->type()->python_str();
    }
    return out;
  }

  void emitIfElseBlocks(Value* cond_value, const If& stmt) {
    Node* n = graph->insertNode(create(prim::If, stmt.range(), 0));
    n->addInput(cond_value);
    const auto bool_info = findRefinements(stmt.cond());
    auto* true_block = n->addBlock();
    auto* false_block = n->addBlock();

    // Emit both blocks once to get the union of all mutated values
    auto save_true = emitSingleIfBranch(
        true_block, stmt.trueBranch(), bool_info.true_refinements_);
    auto save_false = emitSingleIfBranch(
        false_block, stmt.falseBranch(), bool_info.false_refinements_);

    bool true_exits = exit_blocks.count(true_block);
    bool false_exits = exit_blocks.count(false_block);
    if (true_exits && false_exits) {
      exit_blocks.insert(n->owningBlock());
    }

    // In python, every variable assigned in an if statement escapes
    // the scope of the if statement (all variables are scoped to the function).
    // Script is a subset of python: we consider variables to be in scope
    // as long as there is a definition of the variable along all paths
    // through the if statemnent
    // ----
    // if ...:
    //   a =
    // else:
    //   ...
    // ... = a  # error, a is not defined along all paths
    // ----
    // if ...:
    //   a =
    // else:
    //   a =
    // ... = a # OK, a is defined along all paths
    // ----
    // a = ...
    // if ...:
    //   a =
    // ... = a # OK, a is defined along all paths

    // ordered set, because we want deterministic graph output
    std::set<std::string> mutated_variables;

    // When we access either the true or false environment,
    // we need to set the insertion point so the prim::Load is inserted
    // into the right block.
    // if var is only defined in one branch save error in case it's used later
    for (auto& v : save_true->definedVariables()) {
<<<<<<< HEAD
      if (save_false->findInAnyFrame(v) || false_exits) {
        mutated_variables.insert(v);
      }
    }
    for (auto& v : save_false->definedVariables()) {
      if (save_true->findInAnyFrame(v) || true_exits) {
        mutated_variables.insert(v);
=======
      {
        WithInsertPoint insert(false_block);
        if (save_false->findInAnyFrame(v)) {
          mutated_variables.insert(v);
        } else {
          ErrorReport error(stmt);
          environment_stack->setVariableTypeError(v, [=]() -> std::string {
            error << v << " is not defined in the false branch";
            return error.what();
          });
        }
      }
    }
    for (auto& v : save_false->definedVariables()) {
      {
        WithInsertPoint insert(true_block);
        if (save_true->findInAnyFrame(v)) {
          mutated_variables.insert(v);
        } else {
          ErrorReport error(stmt);
          environment_stack->setVariableTypeError(v, [=]() -> std::string {
            error << v << " is not defined in the true branch";
            return error.what();
          });
        }
>>>>>>> 35ee4bf4
      }
    }

    // Register outputs in each block
    for (const auto& x : mutated_variables) {
<<<<<<< HEAD
      auto tv = true_exits ? bottom_val : save_true->getVar(x, stmt.range());
      auto fv = false_exits ? bottom_val : save_false->getVar(x, stmt.range());
=======
      Value* tv;
      Value* fv;
      {
        WithInsertPoint insert(true_block);
        tv = save_true->getVar(x, stmt.range());
      }
      {
        WithInsertPoint insert(false_block);
        fv = save_false->getVar(x, stmt.range());
      }
>>>>>>> 35ee4bf4
      auto unified = unifyTypes(tv->type(), fv->type());

      // attempt to unify the types. we allow variables to be set to different
      // types in each branch as long as that variable is not already in scope,
      // or if that variable does not get used later. here, we save the error
      // so that the error message will be more informative in the case that is
      // used later. When a is accessed in (a + 1), the error will get printed
      // if cond:
      //    a = 1
      // else:
      //    a = tensor
      // b = a + 1
      //
      if (!unified) {
        ErrorReport error(stmt);
        error << "Type mismatch: " << x << " is set to type "
              << tv->type()->python_str() << " in the true branch"
              << " and type " << fv->type()->python_str()
              << " in the false branch";
        if (save_true->findInParentFrame(x) ||
            save_false->findInParentFrame(x)) {
          throw error;
        } else {
          environment_stack->setVariableTypeError(x, [=]() -> std::string {
            return error.what();
          });
          continue;
        }
      }
      environment_stack->setType(x, *unified);
    }
  }

  void emitIf(const If& stmt) {
    // NOTE: emitIf checks on If stmt condition to see if the cond AST kind ==
    // is/is not, for such cases we do meta programming and disable emitting the
    // corresponding branches
    Expr cond = stmt.cond();

    if (cond.kind() != TK_IS && cond.kind() != TK_ISNOT) {
      // emit normal IF stmt for cases except TK_IS and TK_ISNOT
      Value* cond_value = emitCond(cond);
      emitIfElseBlocks(cond_value, stmt);
      return;
    }
    // meta programming on AST for is/is not cases and emit branches base on the
    // possible output of cond
    auto cond_op = BinOp(cond);
    SugaredValuePtr lhs_val = emitSugaredExpr(cond_op.lhs(), 1);
    SugaredValuePtr rhs_val = emitSugaredExpr(cond_op.rhs(), 1);

    List<Stmt> always_none_branch =
        cond.kind() == TK_IS ? stmt.trueBranch() : stmt.falseBranch();
    List<Stmt> never_none_branch =
        cond.kind() == TK_IS ? stmt.falseBranch() : stmt.trueBranch();

    auto lhs_none = lhs_val->isNone();
    auto rhs_none = rhs_val->isNone();

    // Dispatch logic (A: ALWAYS, N: NEVER, M: MAYBE):
    //
    // AA, -> emit always_none_branch
    // AN , NA-> emit never_none_branch
    // MA, MM, MN, NM, NN, AM -> emit both conditional branches

    if (lhs_none == ALWAYS && rhs_none == ALWAYS) {
      // None is/is not None: only emit the always_none_branch
      emitStatements(always_none_branch);
    } else if (
        (lhs_none == ALWAYS && rhs_none == NEVER) ||
        (lhs_none == NEVER && rhs_none == ALWAYS)) {
      // lhs_val/rhs_val with A/M: only emit never_none_branch
      emitStatements(never_none_branch);
    } else {
      // all other cases for lhs_val and rhs_val
      // emit the whole If stmt as usual, finish emitCond first
      auto lhs_range = cond_op.lhs().get()->range();
      auto rhs_range = cond_op.rhs().get()->range();

      auto kind = getNodeKind(cond.kind(), cond.get()->trees().size());
      Value* cond_value = emitBuiltinCall(
          cond.get()->range(),
          *method.graph(),
          kind,
          c10::nullopt,
          {lhs_val->asValue(lhs_range, method),
           rhs_val->asValue(rhs_range, method)},
          {},
          /*required=*/true);
      emitIfElseBlocks(cond_value, stmt);
    }
  }

  // *********************** Loop Operators ************************************
  // Emits a loop operator with the form:
  // Loop(max_trip_count)
  // block0(loop_counter) {
  //   <body>
  // }
  // block1 {
  //   <loop condition>
  //   -> (condition)
  // }
  // For loops will have an empty loop condition block with condition set to
  // true. In the convert to ssa pass, the loop condition will correctly
  // inlined. and inputs and outputs added so that the loop conforms to the
  // semantics specified at
  // https://github.com/onnx/onnx/blob/master/docs/Operators.md#Loop
  void emitLoopCommon(
      SourceRange range,
      const List<Stmt>& body,
      const SugaredValuePtr& iter_val,
      c10::optional<List<Expr>> targets,
      c10::optional<Expr> cond) {
    Value* max_trip_count_val = nullptr;
    if (iter_val != nullptr) {
      max_trip_count_val = iter_val->len(range, method);
    } else {
      max_trip_count_val = materializeConstant(
          std::numeric_limits<int64_t>::max(),
          *graph,
          range,
          integral_constants);
    }

    Node* n = graph->insertNode(create(prim::Loop, range, 0));
    auto* body_block = n->addBlock();
    {
      Block* condition_block = n->addBlock();
      pushFrame(condition_block);
      Value* out;
      if (cond) {
        WithInsertPoint insert(condition_block);
        out = emitCond(cond.value());
      } else {
        WithInsertPoint insert(n);
        out = graph->insertConstant(true, nullptr, range);
      }
      condition_block->registerOutput(out);
      popFrame();
    }
    n->addInput(max_trip_count_val);

    Value* trip_count =
        body_block->addInput()->setType(IntType::get()); // Iteration num
    {
      pushFrame(body_block);
      WithInsertPoint guard(body_block);

      // if the FOR iters and targets are present, emit FOR target assignments
      if (iter_val != nullptr && targets) {
        Value* cur_elem = iter_val->getitem(range, method, trip_count);
        SugaredValuePtr sv = std::make_shared<SimpleValue>(cur_elem);
        List<Expr> target_exprs = targets.value();
        validateAssignLhsExpr(target_exprs, range);

        // if target exprs are more than 1, it means iteration unpacking on LHS
        // we create Tuple literal to wrap those target exprs for assignments
        if (target_exprs.size() > 1) {
          Expr tl = TupleLiteral::create(range, target_exprs);
          target_exprs = List<Expr>::create(range, {tl});
        }
        emitExprsAssign(target_exprs, {sv}, range, /*n_binders=*/1);
      }

      emitStatements(body);

      popFrame();
    }
  }

  void emitFor(const For& stmt) {
    auto targets = stmt.targets();
    auto itrs = stmt.itrs();
    auto body = stmt.body();
    if (stmt.itrs().size() != 1) {
      throw ErrorReport(stmt)
          << "List of iterables is not supported currently.";
    }
    // Emit loop information for builtinFunction values like range(), zip(),
    // enumerate() or SimpleValue like List, Tensor, Dict, etc.
    SugaredValuePtr sv = emitSugaredExpr(itrs[0], 1);

    // We will get IterableTree for builtinFunctions zip() and enumerate(),
    // RangeValue for range(), and SimpleValue for types like List/Tensor/Dict/String.
    auto range_val = std::dynamic_pointer_cast<RangeValue>(sv);
    auto siv = std::dynamic_pointer_cast<SimpleValue>(sv);
    auto iterable_tree = std::dynamic_pointer_cast<IterableTree>(sv);

    // For SimpleValue(except Tuple) or RanveValue/IterableTree, emit common loop
    if ((siv && !siv->getValue()->type()->cast<TupleType>())
        || range_val || iterable_tree) {
      // looping over a dict defaults to looping over the keys in python
      if (siv && siv->getValue()->type()->cast<DictType>()) {
        sv = std::make_shared<SimpleValue>(
          graph->insert(aten::keys, {siv->getValue()}, {}, stmt.range()));
      }
      emitLoopCommon(stmt.range(), body, sv, targets, {});
      return;
    }

    // Emit or unroll the loop for Tuple or ModuleList, we choose to unroll or emit
    // each subelemnt for each iteration separately. This is because for ModuleList,
    // each module inside the list may be different types, so FOR .. in ModuleList
    // essentially should emit different stmts for each iteration, which we shouldn't
    // emit the prim::Loop node for it, the same rule applies for the Tuple case.
    auto instances = sv->asTuple(stmt.range(), method);
    pushFrame(environment_stack->block());
    for (const auto& inst : instances) {
      emitExprsAssign(targets, {inst}, itrs[0].range(), /*n_binders=*/1);
      emitStatements(body);
    }

    for (const auto& n : environment_stack->definedVariables()) {
      if (environment_stack->findInParentFrame(n)) {
        environment_stack->next->setVar(
            stmt.range(), n, environment_stack->getVar(n, stmt.range()));
      }
    }
    popFrame();
  }

  void emitWhile(const While& stmt) {
    auto cond = stmt.cond();
    emitLoopCommon(stmt.range(), stmt.body(), nullptr, {}, cond);
  }

  // Currently we do not support assigning exceptions to variables,
  // a = Exception("hi")
  // raise a
  //
  // We ignore the expression following raise
  //
  // NYI: add exception logic to control-flow nodes
  // if True:
  //   a = 1
  // else
  //   raise Exception("Hi")
  // print(a)
  void emitRaise(const SourceRange& loc) {
    const std::string exception = "Exception";
    auto string_input = insertConstant(*graph, exception, nullptr, loc);
    graph->insert(prim::RaiseException, {string_input}, {}, loc);
  }

  void emitAssert(const Assert& stmt) {
    Value* cond_value = emitCond(stmt.test());
    Node* n = graph->insertNode(create(prim::If, stmt.range(), 0));

    n->addInput(cond_value);
    /* true_block =*/n->addBlock();
    auto* false_block = n->addBlock();

    // if assert test is false throw exception
    pushFrame(false_block);
    WithInsertPoint guard(false_block);
    emitRaise(stmt.range());
    popFrame();
  }

  // Validate that the `lhs` Expr's in an assignment statement are valid. That
  // is:
  //
  // 1) All lhs Expr's are either Var, Tuple or Starred nodes
  // 2) There is at most one Starred node in the lhs Expr
  // 3) A Starred node can only appear when there is another non-Starred lhs
  //    Expr. Concretely this means that `*abc = func()` is illegal. Unpacking
  //    all outputs into a tuple is covered by `abc = func()`.
  bool validateAssignLhsExpr(const List<Expr>& lhs, const SourceRange& r) {
    size_t num_normal_assign = 0;
    size_t num_starred = 0;
    for (const auto& assignee : lhs) {
      if (assignee.kind() == TK_VAR || assignee.kind() == TK_SUBSCRIPT
          || assignee.kind() == TK_TUPLE_LITERAL) {
        num_normal_assign++;
      } else if (assignee.kind() == TK_STARRED) {
        num_starred++;
      } else {
        throw ErrorReport(assignee) << "lhs of assignment must be a variable, "
                                    << "subscript, or starred expression.";
      }
    }

    if (num_starred > 1) {
      throw ErrorReport(r)
          << "Only one starred expression is allowed on the lhs.";
    }

    if (num_starred > 0 && num_normal_assign == 0) {
      throw ErrorReport(r) << "A Starred expression may only appear on the "
                           << "lhs within the presence of another non-starred"
                           << " expression.";
    }

    return num_starred;
  }

  // Get the appropriate builtin op for this augmented assignment
  // If the RHS is a tensor, return the corresponding ATen in-place op
  // If it's a list of scalars, then return the corresponding list augment op
  Symbol getAugOp(const AugAssign& stmt, const TypePtr& type) {
    if (type->cast<ListType>()) { // Lists also have in-place ops.
      switch (stmt.aug_op()) {
        case '+':
          return aten::add_;
      }
    }
    bool isTensor = type->isSubtypeOf(TensorType::get());
    switch (stmt.aug_op()) {
      case '+':
        return isTensor ? aten::add_ : aten::add;
      case '-':
        return isTensor ? aten::sub_ : aten::sub;
      case '/':
        return isTensor ? aten::div_ : aten::div;
      case '*':
        return isTensor ? aten::mul_ : aten::mul;
      default:
        throw ErrorReport(stmt)
            << "Unknown augmented assignment: " << kindToString(stmt.aug_op());
    }
  }

  // Emit nodes for augmented assignments like `+=`
  void emitAugAssignment(const AugAssign& stmt) {
    switch (stmt.lhs().kind()) {
      case TK_VAR: {
        emitAugAssignmentToVar(stmt);
      } break;
      case '.': {
        emitAugAssignmentToSelectVar(stmt);
      } break;
      case TK_SUBSCRIPT: {
        emitAugAssignmentToSubscript(stmt);
      } break;
      default:
        throw ErrorReport(stmt.lhs())
            << "unexpected expression on "
            << "left-hand side of augmented assignment.";
    }
  }

  // This will be called when there is a class param or module buffer
  // mutation which make the LHS of the expr be a select expression
  //
  // Example like:
  // class A(Module):
  //  def __init__():
  //    self.register_buffer("running_var", torch.zeros(1))
  //
  //  def forward():
  //    self.num_batches += 1
  //
  // In this case we will only consider the scenario that the module
  // buffer type is a tensor, and we emit the corresponding tensor
  // in place op, and throw error for other unsupported types
  void emitAugAssignmentToSelectVar(const AugAssign& stmt) {
    const auto lhs = Select(stmt.lhs());
    const auto lhsSugaredVar =
        environment_stack->getSugaredVar(Var(lhs.value()).name());
    const auto lhsValue =
        lhsSugaredVar->attr(lhs.range(), method, lhs.selector().name())
            ->asValue(lhs.range(), method);
    if (lhsValue->type()->isSubtypeOf(TensorType::get())) {
      // for module parameter/buffer assignment, only consider tensor types,
      // emit the corresponding in-place op
      const auto rhs = NamedValue(stmt.rhs().range(), emitExpr(stmt.rhs()));
      const auto self = NamedValue(stmt.lhs().range(), "self", lhsValue);
      emitBuiltinCall(
          stmt.range(),
          *method.graph(),
          getAugOp(stmt, lhsValue->type()),
          self,
          {rhs},
          {},
          /*required=*/true);

    } else {
      throw ErrorReport(stmt.lhs())
          << "left-hand side of augmented assignment to module "
          << "parameters/buffers can only be tensor types";
    }
  }

  void emitAugAssignmentToVar(const AugAssign& stmt) {
    const auto lhs = Var(stmt.lhs());
    const auto lhsValue = environment_stack->getSugaredVar(lhs.name())
                              ->asValue(lhs.range(), method);
    auto lhsType = lhsValue->type();
    if (lhsType->isSubtypeOf(TensorType::get()) || lhsType->cast<c10::ListType>()) {
      // for tensors, emit the corresponding in-place op
      const auto rhs = NamedValue(stmt.rhs().range(), emitExpr(stmt.rhs()));
      const auto self = NamedValue(stmt.lhs().range(), "self", lhsValue);
      const auto output = emitBuiltinCall(
          stmt.range(),
          *method.graph(),
          getAugOp(stmt, lhsValue->type()),
          self,
          {rhs},
          {},
          /*required=*/true);

      environment_stack->setVar(lhs.range(), lhs.name().name(), output);
    } else {
      // for primitive types, desugar into a simple assignment
      //   e.g. foo += 1 becomes foo.2 = foo + 1
      Ident lhs = Var(stmt.lhs()).name();
      Expr expr = BinOp::create(
          stmt.range(),
          stmt.aug_op(),
          Var::create(lhs.range(), lhs),
          stmt.rhs());
      environment_stack->setVar(lhs.range(), lhs.name(), emitExpr(expr));
    }
  }

  void emitAugAssignmentToSubscript(const AugAssign& stmt) {
    // Process the base list value
    const auto lhs = Subscript(stmt.lhs());
    const auto sliceable = emitExpr(lhs.value());

    if (sliceable->type()->isSubtypeOf(TensorType::get())) {
      // If it's a tensor, just fully evaluate the subscript operation and emit
      // an in-place assignment
      std::vector<Value*> tensorIndices;
      Value* sliced;
      std::tie(sliced, tensorIndices) = emitIntAndSliceIndexing(
          lhs.range(), sliceable, lhs.subscript_exprs());

      const auto slicedArg = NamedValue(stmt.lhs().range(), "self", sliced);
      const auto rhs = NamedValue(stmt.rhs().range(), emitExpr(stmt.rhs()));
      if (tensorIndices.size() == 0) {
        // Common case: we only tried to index with int and slices. Emit the
        // correct augmented assignment op to the sliced value
        emitBuiltinCall(
            stmt.range(),
            *method.graph(),
            getAugOp(stmt, sliceable->type()),
            slicedArg,
            {rhs},
            {},
            /*required=*/true);
      } else {
        // Special case: we tried to do "advanced indexing". Lower this expr
        // into `index` and `index_put_` ops with tensordices of Tensor?[]
        const auto indices = graph
                                 ->insertNode(graph->createList(
                                     OptionalType::ofTensor(), tensorIndices))
                                 ->output();
        const auto indexed =
            graph->insert(aten::index, {slicedArg, indices}, {}, stmt.range());
        const auto augmented = emitBuiltinCall(
            stmt.range(),
            *method.graph(),
            getAugOp(stmt, sliceable->type()),
            indexed,
            {rhs},
            {},
            /*required=*/true);
        graph->insert(
            aten::index_put_,
            {slicedArg, indices, augmented},
            {},
            stmt.range());
      }
    } else {
      // Otherwise, it should be a list.  Lower this expression into:
      //     list.set_item(get_item(idx).add_(value))
      // similar to how Python handles things.
      const auto listType = sliceable->type()->cast<ListType>();
      AT_ASSERT(listType != nullptr);

      auto elementType = listType->getElementType();

      // Get the idx to augment
      const auto subscriptExprs = lhs.subscript_exprs();
      if (subscriptExprs.size() != 1) {
        throw ErrorReport(subscriptExprs)
            << "Sliced expression not yet supported for"
            << " subscripted list augmented assignment. "
            << "File a bug if you want this.";
      }
      const auto idxValue = emitExpr(subscriptExprs[0]);

      const auto listArg = NamedValue(lhs.value().range(), "list", sliceable);
      const auto idxArg = NamedValue(subscriptExprs.range(), "idx", idxValue);
      const auto valueArg =
          NamedValue(stmt.rhs().range(), "value", emitExpr(stmt.rhs()));

      const auto getItem =
          graph->insert(aten::__getitem__, {listArg, idxArg}, {}, stmt.range());
      const auto augmentedItem = graph->insert(
          getAugOp(stmt, elementType), {getItem, valueArg}, {}, stmt.range());
      graph->insert(
          aten::_set_item, {listArg, idxArg, augmentedItem}, {}, stmt.range());
    }
  }

  // Emit mutating assignments like `foo[0] = bar`
  void emitSubscriptAssign(
      const SourceRange& stmtRange,
      const Subscript& lhs,
      const Expr& rhs) {
    emitSubscriptAssign(stmtRange, lhs, NamedValue(rhs.range(), emitExpr(rhs)));
  }

  void emitSubscriptAssign(
      const SourceRange& stmtRange,
      const Subscript& lhs,
      const NamedValue& rhs) {
    // First check the base value.
    auto sliceable = emitExpr(lhs.value());

    // If it's a tensor, copy the RHS data into it
    if (sliceable->type()->isSubtypeOf(TensorType::get())) {
      std::vector<Value*> tensorIndices;
      Value* sliced;
      // Handle multi-dimensional slicing: first emit int/slice indexing
      // TODO: the Python equivalent code has special-cased copy_to
      // broadcasting to match NumPy semantics (see PR#4853). We can't
      // replicate that without knowing the size of the Tensor; so really that
      // code should be moved into the aten function
      std::tie(sliced, tensorIndices) = emitIntAndSliceIndexing(
          lhs.range(), sliceable, lhs.subscript_exprs());

      const auto slicedArg = NamedValue(lhs.range(), sliced);
      if (tensorIndices.size() == 0) {
        // Common case: we only tried to index with int and slices. Copy the
        // RHS into the resulting tensor.
        graph->insert(aten::copy_, {slicedArg, rhs}, {}, stmtRange);
      } else {
        // Special case: we tried to do "advanced indexing" with a tensor.
        // Dispatch to `aten::index_put_` with tensorindices of Tensor?[]
        const auto indices = graph
                                 ->insertNode(graph->createList(
                                     OptionalType::ofTensor(), tensorIndices))
                                 ->output();

        graph->insert(
            aten::index_put_, {slicedArg, indices, rhs}, {}, stmtRange);
      }

      // Otherwise, this is a list. Dispatch to aten::_set_item to both select
      // and assign
    } else {
      const auto subscript = lhs.subscript_exprs();
      if (subscript.size() != 1 || subscript[0].kind() == TK_SLICE_EXPR) {
        throw ErrorReport(subscript)
            << "Sliced expression not yet supported for"
            << " subscripted list assignment. "
            << "File a bug if you want this.";
      }

      std::vector<NamedValue> args;
      args.emplace_back(lhs.value().range(), "list", sliceable);
      args.emplace_back(
          lhs.subscript_exprs().range(), "idx", emitExpr(subscript[0]));
      args.push_back(rhs);

      graph->insert(aten::_set_item, args, {}, stmtRange);
    }
  }

  void emitTupleAssign(const TupleLiteral& tl, const Expr& rhs) {
    size_t n_binders = tl.inputs().size();
    bool starred_unpack = validateAssignLhsExpr(tl.inputs(), tl.range());
    if (starred_unpack)
      n_binders--;
    auto output = emitSugaredExpr(rhs, n_binders);
    emitTupleAssign(tl, output, rhs.range(), n_binders, starred_unpack);
  }

  void emitTupleAssign(const TupleLiteral& tl, const SugaredValuePtr& rhs_output,
                       const SourceRange& rhs_loc, size_t n_binders, bool starred_unpack) {
    auto outputs = rhs_output->asTuple(
        rhs_loc,
        method,
        starred_unpack ? c10::nullopt : c10::optional<size_t>{n_binders});
    if (outputs.size() < n_binders) {
      throw ErrorReport(tl)
          << "need " << (starred_unpack ? "at least " : "") << n_binders
          << " values to unpack but found only " << outputs.size();
    }
    if (outputs.size() > n_binders && !starred_unpack) {
      throw ErrorReport(tl) << "too many values to unpack: need " << n_binders
                            << " but found " << outputs.size();
    }

    emitExprsAssign(tl.inputs(), outputs, rhs_loc, n_binders);
  }

  void emitExprsAssign(const List<Expr>& lhs_exprs, const at::ArrayRef<SugaredValuePtr> outputs,
                       const SourceRange& rhs_loc, size_t n_binders) {
    int i = 0;
    for (auto assignee : lhs_exprs) {
      switch (assignee.kind()) {
        case TK_SUBSCRIPT:
          emitSubscriptAssign(
              rhs_loc,
              Subscript(assignee),
              NamedValue(
                  rhs_loc, outputs.at(i)->asValue(rhs_loc, method)));
          i++;
          break;
        case TK_VAR:
          environment_stack->setSugaredVar(
              assignee.range(), Var(assignee).name().name(), outputs.at(i));
          i++;
          break;
        case TK_STARRED: {
          auto var = Starred(assignee).expr();
          if (var.kind() != TK_VAR) {
            throw ErrorReport(var)
                << "Cannot pack a tuple into a non-variable.";
          }
          size_t n_matched = outputs.size() - n_binders;
          ArrayRef<std::shared_ptr<SugaredValue>> outputs_ref = outputs;
          auto values = fmap(
              outputs_ref.slice(i, n_matched),
              [&](const std::shared_ptr<SugaredValue>& v) {
                return v->asValue(assignee.range(), method);
              });
          auto tup = graph->insertNode(graph->createTuple(values))->output();
          environment_stack->setVar(var.range(), Var(var).name().name(), tup);
          i += n_matched;
        } break;
        case TK_TUPLE_LITERAL: {
          // recursively emit tuple assignments on tuple literal input
          TupleLiteral sub_tl = TupleLiteral(assignee);
          size_t sub_n_binders = sub_tl.inputs().size();
          bool sub_starred_unpack = validateAssignLhsExpr(sub_tl.inputs(), sub_tl.range());
          if (sub_starred_unpack)
            sub_n_binders--;
          emitTupleAssign(sub_tl, outputs.at(i), rhs_loc, sub_n_binders, sub_starred_unpack);
          i ++;
        } break;
        default:
          throw ErrorReport(assignee)
              << "unexpected expression on the left-hand side";
      }
    }
  }

  void emitAssignment(const Assign& stmt) {
    switch (stmt.lhs().kind()) {
      case TK_VAR: {
        auto v = Var(stmt.lhs());
        TypePtr type = nullptr;
        if (stmt.type().present()) {
          type = typeParser_.parseTypeFromExpr(stmt.type().get());
        }
        environment_stack->setSugaredVar(
            v.range(), v.name().name(), emitSugaredExpr(stmt.rhs(), 1, type));
      } break;
      case TK_TUPLE_LITERAL:
        emitTupleAssign(TupleLiteral(stmt.lhs()), stmt.rhs());
        break;
      case '.':
        emitSelectAssign(stmt);
        break;
      case TK_SUBSCRIPT:
        emitSubscriptAssign(stmt.range(), Subscript(stmt.lhs()), stmt.rhs());
        break;
      default:
        throw ErrorReport(stmt.lhs())
            << "unexpected expression on left-hand side of assignment.";
    }
  }

  void emitSelectAssign(const Assign& stmt) {
    const auto lhs = Select(stmt.lhs());
    const auto basename = Var(lhs.value()).name();
    const auto rhsValue =
        emitSugaredExpr(stmt.rhs(), 1)->asValue(stmt.rhs().range(), method);
    auto userObject = environment_stack->getSugaredVar(basename);
    userObject->setAttr(stmt.range(), method, lhs.selector().name(), rhsValue);
  }

  NodeKind getNodeKind(int kind, int ninputs) {
    switch (kind) {
      case '+':
        return aten::add;
      case '-':
        return aten::sub;
      case TK_UNARY_MINUS:
        return aten::neg;
      case '*':
        return aten::mul;
      case TK_POW:
        return aten::pow;
      case '@':
        return aten::matmul;
      case TK_STARRED:
        return prim::Starred;
      case '/':
        return aten::div;
      case '%':
        return aten::remainder;
      case TK_NE:
        return aten::ne;
      case TK_EQ:
        return aten::eq;
      case '<':
        return aten::lt;
      case '>':
        return aten::gt;
      case TK_LE:
        return aten::le;
      case TK_GE:
        return aten::ge;
      case TK_AND:
        return aten::__and__;
      case TK_OR:
        return aten::__or__;
      case TK_IS:
        return aten::__is__;
      case TK_ISNOT:
        return aten::__isnot__;
      case TK_NOT:
        return aten::__not__;
      case TK_FLOOR_DIV:
        return aten::floordiv;
      case '&':
        return aten::__and__;
      case '|':
        return aten::__or__;
      case '^':
        return aten::__xor__;
      case TK_IN:
        return aten::__contains__;
      default:
        throw std::runtime_error("unknown kind " + std::to_string(kind));
    }
  }

  std::string getOperatorOverload(int kind, int ninputs) {
    switch (kind) {
      case '+':
        return "__add__";
      case '-':
        return "__sub__";
      case TK_UNARY_MINUS:
        return "__neg__";
      case '*':
        return "__mul__";
      case TK_POW:
        return "__pow__";
      case '/':
        return "__truediv__";
      case '%':
        return "__mod__";
      case TK_NE:
        return "__ne__";
      case TK_EQ:
        return "__eq__";
      case '<':
        return "__lt__";
      case '>':
        return "__gt__";
      case TK_LE:
        return "__le__";
      case TK_GE:
        return "__ge__";
      case '&':
        return "__and__";
      case '|':
        return "__or__";
      case '^':
        return "__xor__";
      case TK_IN:
        return "__contains__";
      default:
        throw std::runtime_error("unknown kind " + std::to_string(kind));
    }
  }

  std::vector<NamedValue> getNamedValues(
      const TreeList& trees,
      bool maybe_unpack) {
    std::vector<NamedValue> values;
    for (const auto& tree : trees) {
      if (maybe_unpack && tree->kind() == TK_STARRED) {
        auto starred = Starred(tree);
        auto entries = emitSugaredExpr(starred.expr(), 1)
                           ->asTuple(starred.range(), method);
        for (const auto& entry : entries) {
          values.emplace_back(
              tree->range(), entry->asValue(starred.range(), method));
        }
      } else {
        values.emplace_back(tree->range(), emitExpr(Expr(tree)));
      }
    }
    return values;
  }
  std::vector<NamedValue> getNamedValues(
      const List<Expr>& trees,
      bool maybe_unpack) {
    return getNamedValues(trees.tree()->trees(), maybe_unpack);
  }

  std::vector<Value*> getValues(const TreeList& trees, bool maybe_unpack) {
    return toValues(*graph, getNamedValues(trees, maybe_unpack));
  }
  std::vector<Value*> getValues(const List<Expr>& trees, bool maybe_unpack) {
    return getValues(trees.tree()->trees(), maybe_unpack);
  }

  std::vector<NamedValue> emitAttributes(const List<Attribute>& attributes) {
    return fmap(attributes, [&](const Attribute& attr) {
      return NamedValue(
          attr.range(), attr.name().name(), emitExpr(attr.value()));
    });
  }

  void checkApplyExpr(
      Apply& apply,
      SourceRange& loc,
      size_t expected_inputs = 2) {
    if (apply.inputs().size() != expected_inputs) {
      throw ErrorReport(loc)
          << Var(apply.callee()).name().name() << " expected exactly "
          << expected_inputs << " arguments but found "
          << apply.inputs().size();
    }
    if (apply.attributes().size() > 0) {
      throw ErrorReport(loc)
          << Var(apply.callee()).name().name() << " takes no keyword arguments";
    }
  }

  std::shared_ptr<SugaredValue> emitApplyExpr(Apply& apply, size_t n_binders) {
    auto sv = emitSugaredExpr(apply.callee(), 1);
    auto loc = apply.callee().range();
    if (auto fork_value = dynamic_cast<ForkValue*>(sv.get())) {
      auto& trees = apply.inputs().tree()->trees();
      if (trees.size() < 1) {
        throw ErrorReport(loc) << "Expected at least one argument to fork()";
      }
      auto forked = emitSugaredExpr(Expr(trees[0]), 1);
      TreeList sliced_trees(trees.begin() + 1, trees.end());
      auto inputs = getNamedValues(sliced_trees, true);
      auto attributes = emitAttributes(apply.attributes());
      return emitForkExpr(loc, forked, inputs, attributes);
    } else if (auto annotate_value = dynamic_cast<AnnotateValue*>(sv.get())) {
      checkApplyExpr(apply, loc);
      TypePtr type = typeParser_.parseTypeFromExpr(apply.inputs()[0]);
      Value* expr = tryConvertToType(
          apply.range(),
          *graph,
          type,
          emitExpr(apply.inputs()[1], type),
          /*allow_conversions=*/true);

      // This is to ensure even if user forgets to call annotate None with the
      // Optional wrapper type, we still generate the correct value with the
      // Optional type. e.g. it makes annoate(Tensor, None) to behave the same
      // with annotate(Optional[Tensor], None). It also maintains the backward
      // compatibility of exported model on Optional undefined tensor/None
      auto opt_type = expr->type()->cast<OptionalType>();
      bool forget_opt_annotate =
          opt_type && *opt_type->getElementType() == *type;

      if (!forget_opt_annotate && !expr->type()->isSubtypeOf(type)) {
        throw ErrorReport(apply.inputs())
            << "expected an expression of type " << type->python_str()
            << " but found " << expr->type()->python_str();
      }
      return std::make_shared<SimpleValue>(expr);
    } else if (
        auto uninitialized_value =
            dynamic_cast<UninitializedValue*>(sv.get())) {
      checkApplyExpr(apply, loc, 1);
      TypePtr type = typeParser_.parseTypeFromExpr(apply.inputs()[0]);
      auto out = graph->insertNode(graph->createUninitialized(type))
                     ->setSourceLocation(std::make_shared<SourceRange>(loc));
      return std::make_shared<SimpleValue>(out->output());
    } else if (auto getattr = dynamic_cast<GetAttrValue*>(sv.get())) {
      checkApplyExpr(apply, loc);
      auto obj = emitSugaredExpr(apply.inputs()[0], 1);
      auto selector = apply.inputs()[1];
      if (selector.kind() != TK_STRINGLITERAL) {
        throw ErrorReport(loc)
            << "getattr's second argument must be a string literal";
      }
      const std::string& name = StringLiteral(selector).text();
      return obj->attr(apply.range(), method, name);
    } else if (
        auto uninitialized_value =
            dynamic_cast<UninitializedValue*>(sv.get())) {
      checkApplyExpr(apply, loc, 1);
      TypePtr type = typeParser_.parseTypeFromExpr(apply.inputs()[0]);
      auto out = graph->insertNode(graph->createUninitialized(type))
                     ->setSourceRange(loc);
      return std::make_shared<SimpleValue>(out->output());
    } else if (auto isinstance = dynamic_cast<IsInstanceValue*>(sv.get())) {
      // NOTE: for `isinstance` builtin call in JIT, we only check the static
      // types on the inputs to evaluate, and insert the corresponding constant
      // node
      std::function<bool(Expr, Expr)> isInstanceCheck = [&](Expr obj,
                                                            Expr classinfo) {
        if (classinfo.kind() == TK_TUPLE_LITERAL) {
          // handle the case for recursive tuple classinfo
          // return true if obj is an instance of any of the types
          for (Expr e : TupleLiteral(classinfo).inputs()) {
            if (isInstanceCheck(obj, e)) {
              return true;
            }
          }
          return false;
        }
        auto type_name = typeParser_.parseBaseTypeName(classinfo);
        if (!type_name) {
          throw ErrorReport(classinfo.range())
              << "type must be a type identifier";
        }
        auto val = emitExpr(obj);
        // Special casing for list and tuple since isinstance(x, list) and
        // isinstance(x, tuple) does not accept List[int] / Tuple[int] like
        // subscript type annotation in python
        if (*type_name == "list" && val->type()->cast<ListType>()) {
          return true;
        } else if (*type_name == "tuple" && val->type()->cast<TupleType>()) {
          return true;
        } else if (val->type()->cast<OptionalType>()) {
          throw ErrorReport(loc)
              << "Optional isinstance check is not supported, "
              << "consider use is/isnot None instead";
        } else {
          TypePtr type = typeParser_.parseTypeFromExpr(classinfo);
          if (val->type()->isSubtypeOf(type)) {
            return true;
          }
        }
        return false;
      };
      checkApplyExpr(apply, loc);
      bool is_instance_val =
          isInstanceCheck(apply.inputs()[0], apply.inputs()[1]);
      return std::make_shared<SimpleValue>(
          graph->insertConstant(is_instance_val, nullptr, loc));
    } else if (auto classNew = dynamic_cast<ClassNewMethod*>(sv.get())) {
      if (apply.inputs().size() != 1) {
        throw ErrorReport(loc) << "Only one argument to __new__ allowed";
      }
      auto arg = emitSugaredExpr(apply.inputs()[0], 1);
      auto class_arg = dynamic_cast<ClassValue*>(arg.get());
      if (!class_arg) {
        throw ErrorReport(loc)
            << "Expected class value as argument to __new__, got "
            << arg->kind() << " instead";
      }
      if (class_arg->type_ != classNew->type_) {
        throw ErrorReport(loc)
            << "Argument to __new__() must match the class "
            << "you are calling __new__() on. "
            << "Got: " << class_arg->type_->python_str()
            << ", expected: " << classNew->type_->python_str();
      }

      return classNew->createObject(apply.range(), method);
    } else if (auto iterable = std::dynamic_pointer_cast<IterableValue>(sv)) {
      return emitIterableTree(loc, apply.inputs(), iterable);
    } else {
      auto inputs = getNamedValues(apply.inputs(), true);
      auto attributes = emitAttributes(apply.attributes());
      return sv->call(loc, method, inputs, attributes, n_binders);
    }
  }

  BoolInfo findRefinements(const TreeRef& tree) {
    switch (tree->kind()) {
      case TK_IS:
      case TK_ISNOT: {
        const auto& inputs = tree->trees();
        if (inputs.at(0)->kind() == TK_VAR && inputs.at(1)->kind() == TK_NONE) {
          const std::string& var_name = Var(inputs[0]).name().name();
          Refinements true_info, false_info;
          auto type =
              environment_stack->getVar(var_name, inputs[0]->range())->type();
          if (auto opt_type = type->cast<OptionalType>()) {
            false_info.setRefinement(
                var_name,
                TypeAndRange(opt_type->getElementType(), &tree->range()));
            true_info.setRefinement(
                var_name, TypeAndRange(NoneType::get(), &tree->range()));
          }
          if (tree->kind() == TK_IS) {
            return BoolInfo(true_info, false_info);
          } else {
            return BoolInfo(false_info, true_info);
          }
        }
      } break;
      case TK_NOT: {
        const auto& inputs = tree->trees();
        auto bool_info = findRefinements(inputs[0]);
        return BoolInfo(
            bool_info.false_refinements_, bool_info.true_refinements_);
      }
      case TK_OR:
      case TK_AND: {
        const auto& inputs = tree->trees();
        auto first = findRefinements(inputs[0]);
        auto second = findRefinements(inputs[1]);
        if (tree->kind() == TK_OR) {
          return *first.mergeOr(second);
        } else {
          return *first.mergeAnd(second);
        }
      }
    }
    return BoolInfo();
  }

  Value* emitExpr(const Expr& tree, const TypePtr& type_hint = nullptr) {
    // Push the source range of a call in case compiling this function
    // triggers an error
    ErrorReport::CallStack::update_pending_range(tree.range());
    return emitSugaredExpr(tree, 1, type_hint)->asValue(tree.range(), method);
  }

  NodeKind reverseComparision(NodeKind kind) {
    if (kind == aten::lt) {
      return aten::gt;
    } else if (kind == aten::le) {
      return aten::ge;
    } else if (kind == aten::gt) {
      return aten::lt;
    } else if (kind == aten::ge) {
      return aten::le;
    }
    throw std::runtime_error(
        "reverseComparision: unsupported NodeKind. File a bug");
  }

  // any expression that can produce a SugaredValue is handled here
  // expressions that only return a single Value* are handled in emitSimpleExpr
  // type_hint is set if there is a type that this value is expected to be
  // e.g. a : List[int] = []
  // or a = torch.jit.annotate(List[int], [])
  // the caller is responsible for checking that the result matches type_hint
  // emitSugaredExpr is free to ignore it.
  std::shared_ptr<SugaredValue> emitSugaredExpr(
      const Expr& tree,
      size_t n_binders,
      const TypePtr& type_hint = nullptr) {
    switch (tree.kind()) {
      case TK_VAR:
        return environment_stack->getSugaredVar(Var(tree).name());
      case '.': {
        auto select = Select(tree);
        auto sv = emitSugaredExpr(select.value(), 1);
        return sv->attr(select.range(), method, select.selector().name());
      }
      case TK_APPLY: {
        auto apply = Apply(tree);
        return emitApplyExpr(apply, n_binders);
      } break;
      default:
        return std::make_shared<SimpleValue>(emitSimpleExpr(tree, type_hint));
    }
  }

  Value* emitNegate(const TreeRef& tree) {
    const auto& inputs = tree->trees();
    auto named_values = getNamedValues(inputs, /*maybe_unpack=*/false);
    auto neg_val =
        asSimple(makeMagic(
                     "__neg__",
                     std::make_shared<BuiltinFunction>(aten::neg, at::nullopt))
                     ->call(tree->range(), method, named_values, {}, 0));

    // if we emitted a aten::neg and not some other overloaded function,
    // then try to constantfold
    if (neg_val->node()->kind() != aten::neg) {
      return neg_val;
    }
    auto maybe_constant_input = toIValue(neg_val->node()->input());
    if (!maybe_constant_input) {
      return neg_val;
    }
    auto op = getOperation(neg_val->node());
    Stack stack;
    stack.push_back(*maybe_constant_input);
    op(stack);
    AT_ASSERT(stack.size() == 1);
    return graph->insertConstant(stack[0], nullptr, tree->range());
  }

  // We construct the iterable tree here using the IterableTree SugaredValue,
  // The tree consists of SimpleValue, RangeValue or IterableValue:
  // For SimpleValues(List, Dict, etc) or RangeValue. We will make them as tree leaves
  // since we could get the loop information from len() and get_item().
  // For IterableValue like zip(), enumerate(), we can model them as a combination of
  // leaves, and we emit a IterableTree value to record the tree information
  SugaredValuePtr emitIterableTree(
      SourceRange& loc,
      const List<Expr>& inputs,
      const std::shared_ptr<IterableValue>& iterable) {
      std::shared_ptr<IterableTree> iterable_tree = nullptr;
      size_t input_size = inputs.size();

      // Handling different iterable values
      if (iterable->symbol_ == prim::range) {
        std::vector<Value*> input_vals = getValues(inputs, /*maybe_unpack=*/true);
        return std::make_shared<RangeValue>(loc, method, input_vals);
      } else if (iterable->symbol_ == prim::enumerate) {
        // enumerate(x) can be rewrite as subtrees:
        // IterableTree(RangeValue(0, math.inf), SimpleValue(x))
        Value* start_index = nullptr;
        if (input_size == 0) {
          throw ErrorReport(loc) << "enumerate expected at least 1 arguments, got 0";
        }

        if (input_size == 2) {
          start_index = emitSugaredExpr(inputs[1], 1)->asValue(loc, method);
        }

        if (input_size > 2) {
          throw ErrorReport(loc)
            << "enumerate expected at most 2 arguments, got " << input_size;
        }
        std::vector<Value*> range_inputs;
        if (start_index != nullptr) {
          range_inputs.emplace_back(start_index);
        }
        Value* end = materializeConstant(
          std::numeric_limits<int64_t>::max(),
          *graph,
          loc,
          integral_constants);
        range_inputs.emplace_back(end);
        SugaredValuePtr range_sv = std::make_shared<RangeValue>(loc, method, range_inputs);
        SugaredValuePtr expr_sv = emitSugaredExpr(inputs[0], 1);
        iterable_tree = std::make_shared<IterableTree>(std::vector<SugaredValuePtr>({range_sv, expr_sv}));
      } else if (iterable->symbol_ == prim::zip) {
        // zip(x, y) can be rewrite as subtrees:
        // IterableTree(IterableTree(x), IterableTree(y))
        if (inputs.size() == 0) {
          throw ErrorReport(loc) << "zip expected at least 1 arguments, got 0";
        }
        iterable_tree = std::make_shared<IterableTree>();
        for(Expr expr: inputs) {
          auto expr_sv = emitSugaredExpr(expr, 1);
          iterable_tree->addChild(expr_sv);
        }
      }
      return iterable_tree;
  }

  std::shared_ptr<SugaredValue> emitForkExpr(
      SourceRange loc,
      const std::shared_ptr<SugaredValue>& forked,
      at::ArrayRef<NamedValue> inputs,
      at::ArrayRef<NamedValue> attributes) {
    auto g = method.graph();
    Node* fork_node;
    TypePtr out_type;

    fork_node = g->insertNode(method.graph()->create(prim::forkClosure, 1))
                    ->setSourceRange(loc);

    // We create a fork by emitting a closure and setting the closure output
    // into the fork input. If a closure doesn't already exist, we create one.
    {
<<<<<<< HEAD
      WithInsertPoint guard(body_block);
      auto fn_sugared_output = forked->call(loc, method, inputs, attributes, 1);
      auto fn_simple_output = fn_sugared_output->asValue(loc, method);
      body_block->registerOutput(fn_simple_output);
      node_output = fork_node->output()->setType(
          FutureType::create(fn_simple_output->type()));
    }
    // Lambda lift block(0) into attr::Subgraph
    lambdaLiftFork(fork_node);
    // returns already moved in existing function call
    runCleanupPasses(fork_node->g(attr::Subgraph), /*move_returns*/ false);
=======
      WithInsertPoint insert(fork_node);
      if (ClosureValue* sv = dynamic_cast<ClosureValue*>(forked.get())) {
        Value* closure_output = sv->asValue(loc, method);
        Block* closure_block = closure_output->node()->blocks().at(0);
        TORCH_INTERNAL_ASSERT(closure_block->outputs().size() == 1);
        out_type = closure_block->outputs().at(0)->type();
        fork_node->addInput(closure_output);
      } else {
        auto emit_closure_body = [&](Block* closure_block) {
          auto fn_sugared_output =
              forked->call(loc, method, inputs, attributes, 1);
          auto fn_simple_output = fn_sugared_output->asValue(loc, method);
          closure_block->registerOutput(fn_simple_output);
          out_type = fn_simple_output->type();
        };
        auto closure_value = emitClosure(emit_closure_body);
        fork_node->addInput(closure_value->asValue(loc, method));
      }
    }
    Value* node_output =
        fork_node->output()->setType(FutureType::create(out_type));
>>>>>>> 35ee4bf4
    return std::make_shared<SimpleValue>(node_output);
  }

  Value* emitSimpleExpr(
      const TreeRef& tree,
      const TypePtr& type_hint = nullptr) {
    switch (tree->kind()) {
      case TK_IS:
      case TK_ISNOT:
      case TK_FLOOR_DIV:
      case '@': {
        const auto& inputs = tree->trees();
        auto kind = getNodeKind(tree->kind(), inputs.size());
        auto named_values = getNamedValues(inputs, /*maybe_unpack=*/false);
        return emitBuiltinCall(
            tree->range(),
            *method.graph(),
            kind,
            c10::nullopt,
            named_values,
            {},
            /*required=*/true);
      }
      case TK_IN:
      case TK_POW:
      case TK_NE:
      case TK_EQ:
      case '<':
      case '>':
      case TK_LE:
      case TK_GE:
      case '*':
      case '/':
      case '+':
      case '-':
      case '%':
      case '&':
      case '|':
      case '^': {
        const auto& inputs = tree->trees();
        auto kind = getNodeKind(tree->kind(), inputs.size());
        auto overload = getOperatorOverload(tree->kind(), inputs.size());
        auto named_values = getNamedValues(inputs, /*maybe_unpack=*/false);

        if (tree->kind() == TK_IN) {
          // For `in` the arguments are in reverse order (the object being
          // checked is second)
          std::iter_swap(named_values.begin() + 0, named_values.begin() + 1);
        }

        return asSimple(
            makeMagic(
                overload,
                std::make_shared<BuiltinFunction>(kind, at::nullopt))
                ->call(tree->range(), method, named_values, {}, 0));
      }
      case TK_NOT: {
        Value* input = emitCond(Expr(tree->trees()[0]));
        return emitBuiltinCall(
            tree->range(),
            *method.graph(),
            aten::__not__,
            c10::nullopt,
            {input},
            {},
            /*required=*/true);
      }

      case TK_UNARY_MINUS: {
        return emitNegate(tree);
      }
      case TK_AND:
      case TK_OR: {
        const auto& inputs = tree->trees();
        return emitShortCircuitIf(
            tree->range(), inputs[0], inputs[1], tree->kind() == TK_OR);
      }
      case TK_STARRED: {
        throw ErrorReport(tree)
            << "Unexpected starred expansion. File a bug report.";
      }
      case TK_CONST: {
        return emitConst(Const(tree));
      } break;
      case TK_TRUE: {
        return graph->insertConstant(true, nullptr, tree->range());
      } break;
      case TK_FALSE: {
        return graph->insertConstant(false, nullptr, tree->range());
      } break;
      case TK_NONE: {
        return graph->insertConstant(IValue(), nullptr, tree->range());
      } break;
      case TK_SUBSCRIPT: {
        return emitSubscript(Subscript(tree));
      } break;
      case TK_IF_EXPR: {
        return emitTernaryIf(TernaryIf(tree));
      } break;
      case TK_STRINGLITERAL: {
        return emitStringLiteral(StringLiteral(tree));
      } break;
      case TK_LIST_LITERAL: {
        auto ll = ListLiteral(tree);
        auto values = getValues(ll.inputs(), /*maybe_unpack=*/true);

        // determine the element type of the list
        // if we have a type hint of List[T], use T
        // if the list is non-empty use type_of(list[0])
        // otherwise assume it is List[Tensor]
        TypePtr elem_type = TensorType::get();
        if (type_hint && type_hint->kind() == TypeKind::ListType) {
          elem_type = type_hint->expect<ListType>()->getElementType();
        } else if (!values.empty()) {
          elem_type = values.at(0)->type();
        }

        // Tensors are special because they have dymnamic properties. So any
        // list containing tensors should be typed with the unified typeof all
        // the elements.
        if (elem_type->isSubtypeOf(TensorType::get())) {
          for (const auto& value : values) {
            elem_type = unifyTypes(elem_type, value->type()).value();
          }
        }
        for (auto v : values) {
          if (!v->type()->isSubtypeOf(elem_type)) {
            throw ErrorReport(tree)
                << "Lists must contain only a single type, expected: "
                << *elem_type << " but found " << *v->type() << " instead";
          }
        }
        Value* result =
            graph->insertNode(graph->createList(elem_type, values))->output();
        return result;
      } break;
      case TK_TUPLE_LITERAL: {
        auto ll = TupleLiteral(tree);
        auto values = getValues(ll.inputs(), /*maybe_unpack=*/true);
        return graph->insertNode(graph->createTuple(values))->output();
      } break;
      case TK_DICT_LITERAL: {
        auto dl = DictLiteral(tree);
        auto key_trees = dl.key_inputs().tree()->trees();
        auto value_trees = dl.value_inputs().tree()->trees();
        AT_ASSERT(key_trees.size() == value_trees.size());
        std::vector<Value*> keys, values;
        for (size_t i = 0; i < key_trees.size(); ++i) {
          keys.push_back(emitExpr(Expr(key_trees[i])));
          values.push_back(emitExpr(Expr(value_trees[i])));
        }

        TypePtr key_type = nullptr;
        TypePtr value_type = nullptr;

        if (type_hint && type_hint->kind() == TypeKind::DictType) {
          auto dict_type = type_hint->expect<DictType>();
          key_type = dict_type->getKeyType();
          value_type = dict_type->getValueType();
        } else if (!keys.empty()) {
          key_type = keys.at(0)->type();
          value_type = values.at(0)->type();
        } else {
          key_type = StringType::get();
          value_type = TensorType::get();
        }
        AT_ASSERT(key_type != nullptr && value_type != nullptr);

        return graph
            ->insertNode(graph->createDict(key_type, value_type, keys, values))
            ->output();
      } break;
      case TK_LIST_COMP: {
        auto lc = ListComp(tree);
        return emitListComprehension(lc);
      } break;
      default:
        throw ErrorReport(tree) << "Cannot emit expr for: " << tree;
        break;
    }
  }

  Value* emitConst(const Const& c) {
    if (c.isFloatingPoint())
      return materializeConstant(
          c.asFloatingPoint(), *graph, c.range(), fp_constants);
    else
      return materializeConstant(
          c.asIntegral(), *graph, c.range(), integral_constants);
  }

  Value* emitStringLiteral(const StringLiteral& c) {
    return insertConstant(*graph, c.text(), nullptr, c.range());
  }

  // Desugars select indexing: tensor[i] -> tensor.select(dim, i)
  Value* emitSelect(
      const SourceRange& loc,
      Value* input,
      Value* dim,
      Value* index) {
    return emitBuiltinCall(
        loc, *graph, aten::select, c10::nullopt, {input, dim, index}, {}, true);
  }

  // Desugars slice indexing: tensor[begin:end] -> tensor.slice(dim, begin, end,
  // 1)
  Value* emitSlice(
      const SourceRange& loc,
      Value* input,
      Value* dim, // Only used for tensor slicing
      const SliceExpr& slice) {
    std::vector<NamedValue> args;
    args.reserve(4);
    args.emplace_back(loc, "self", input);

    // XXX: If list slicing becomes more complicated or stops using
    // aten::slice, we should separate it from this function.
    if (dim) {
      AT_ASSERT(input->type()->isSubtypeOf(TensorType::get()));

      args.emplace_back(dim);
    } else {
      AT_ASSERT(!input->type()->isSubtypeOf(TensorType::get()));
    }

    args.emplace_back(loc, "begin", emitExpr(Expr(slice.startOr(0))));
    const auto has_end = slice.end().present();
    if (has_end) {
      args.emplace_back(loc, "end", emitExpr(Expr(slice.end().get())));
    }
    if (input->type()->cast<TupleType>()) {
      auto has_step = slice.step().present();
      if (has_step)
      {
        // TODO: add support for slicing tuples with a step
        throw ErrorReport(loc) << "Unsupported operation: slicing tuples with a step isn't supported";
      }

      if (has_end) {
        return emitTupleSlice(loc, args[0], args[1], /*end*/ args[2]);
      } else {
        return emitTupleSlice(loc, args[0], args[1], c10::nullopt);
      }
    }

    auto step = emitExpr(Expr(slice.stepOr(1)));
    NamedValue step_nv =
        NamedValue(loc, "step", step);
    return emitBuiltinCall(
        loc, *graph, aten::slice, c10::nullopt, args, {step_nv}, true);
  }

  Value* emitUnsqueeze(const SourceRange& loc, Value* input, int64_t dim) {
    return emitBuiltinCall(
        loc,
        *graph,
        aten::unsqueeze,
        c10::nullopt,
        {input, graph->insertConstant(dim, nullptr, loc)},
        {},
        true);
  }

  Value* emitIndex(
      const SourceRange& loc,
      Value* input,
      at::ArrayRef<Value*> indices) {
    // NB: the index of aten::index should be a type of List[Optional[Tensor]],
    // this is to support the case like t[:, :, 1] where : here indicates a
    // None/undefined tensor(optional tensor)
    auto* index =
        graph->insertNode(graph->createList(OptionalType::ofTensor(), indices))
            ->output();
    return emitBuiltinCall(
        loc, *graph, aten::index, c10::nullopt, {input, index}, {}, true);
  }

  // Emits multidimensional slicing with int and slice indices.
  // Returns:
  // - Value*: the input after it has been indexed by int and slice indices.
  // - vector<Value*>: A list of tensor Value* indices that have not been
  // applied yet.
  //   Should be NULL at indices where sliceable (post-slicing) isn't indexed by
  //   a tensor.
  std::pair<Value*, std::vector<Value*>> emitIntAndSliceIndexing(
      const SourceRange& loc,
      Value* sliceable,
      const List<Expr>& subscript_exprs) {
    std::vector<Value*> tensor_indices;
    size_t dim = 0;

    auto handle_tensor = [&](Value* tensor) {
      // NB: tensor_indices can have None holes because of how at::index works.
      tensor_indices.resize(dim + 1);
      tensor_indices[dim] = tensor;
      dim++;
    };

    // before ellipsis, dimension index should be `dim`
    // after ellipsis, dimension index should be `-offset`
    int offset = 0;
    size_t ellipsis_dim = 0;
    auto insert_value_for_dim = [&](int64_t dim) {
      return (offset == 0)
          ? graph->insertConstant(dim, nullptr, loc)
          :
          // NB: offset is incremented to move to the next dimension index
          graph->insertConstant(offset++, nullptr, loc);
    };

    for (const auto& subscript_expr : subscript_exprs) {
      // NB: ellipsis_dim is **always** incremented
      // (comparing to dim) in order to compute
      // the correct offsets for the remaining
      // dimension indices following an ellipsis "..."
      // token
      ellipsis_dim++;
      if (subscript_expr.kind() == TK_DOTS) {
        offset = -(subscript_exprs.size() - ellipsis_dim);
        ++dim;
        continue;
      }
      if (subscript_expr.kind() == TK_SLICE_EXPR) {
        auto dim_val = insert_value_for_dim(dim);
        sliceable =
            emitSlice(loc, sliceable, dim_val, SliceExpr(subscript_expr));
        ++dim;
        continue;
      }
      auto index = emitExpr(subscript_expr, OptionalType::ofTensor());
      if (index->type() == IntType::get()) {
        // NB: note, select squeezes out a dimension,
        // so dim is **not** incremented
        auto dim_val = insert_value_for_dim(dim);
        sliceable = emitSelect(loc, sliceable, dim_val, index);
        continue;
      } else if (index->type()->isSubtypeOf(NoneType::get())) {
        sliceable = emitUnsqueeze(loc, sliceable, dim);
        dim++;
        continue;
      } else if (index->type()->isSubtypeOf(OptionalType::ofTensor())) {
        // NB:index type can either be a Tensor or : (None of Optional Tensor)
        handle_tensor(index);
        continue;
      }
      throw ErrorReport(loc)
          << "Unsupported operation: indexing tensor with unsupported index type '"
          << index->type()->python_str()
          << "'. Only ints, slices, and tensors are supported";
    }
    // at::index takes in a List[Optional[Tensor]] where some dims can be None.
    // create None node with optional tensor output type and pass to at::index.
    for (auto& index : tensor_indices) {
      if (index == nullptr) {
        index =
            graph->insertNode(graph->createNone(TensorType::get()))->output();
      }
    }
    return std::make_pair(sliceable, tensor_indices);
  }

  // Desugars multidim slicing into slice/select/index/unsqueeze calls.
  //
  // XXX: Errors in user code are not elegantly reported.
  // Let's say someone were to do the following:
  //   @torch.jit.script
  //   def fn(x):
  //       return x[0, 1]
  //   fn(torch.randn(5))
  // Because we desugar this into two aten::select ops, the error message
  // complains about aten::select failing rather than there "not being
  // enough dimensions to index".
  //
  // The strategy is to slice and select the tensor for int and slices first
  // in one pass and then apply at::index on the result of the
  // slicing/selecting. Call the tensor after we've applied slice / select the
  // `sliced`. tensor_indices should have the same size as sliced.dim():
  // - tensor_indices[i] = NULL if we should not index `sliced` at dim i
  // - tensor_indices[i] = t if we should index `sliced` at dim i with tensor t.
  Value* emitMultidimSlicing(
      const SourceRange& loc,
      Value* sliceable,
      const List<Expr>& subscript_exprs) {
    if (!sliceable->type()->isSubtypeOf(TensorType::get())) {
      throw ErrorReport(loc)
          << "Unsupported operation: attempted to use multidimensional "
          << "indexing on a non-tensor type.";
    }

    std::vector<Value*> tensor_indices;
    std::tie(sliceable, tensor_indices) =
        emitIntAndSliceIndexing(loc, sliceable, subscript_exprs);

    if (tensor_indices.empty()) {
      // XXX: Might need to at::alias this when we support mutability
      return sliceable;
    }

    return emitIndex(loc, sliceable, tensor_indices);
  }

  // Desugars slice syntactic sugar tensor[begin:end] -> tensor.slice(begin,
  // end).
  Value* emitBasicSlice(
      const SourceRange& loc,
      Value* sliceable,
      const List<Expr>& subscript_exprs) {
    AT_ASSERT(subscript_exprs.size() == 1);
    AT_ASSERT(subscript_exprs[0].kind() == TK_SLICE_EXPR);
    auto slice_exp = SliceExpr(subscript_exprs[0]);
    Value* maybe_dim = nullptr;
    if (sliceable->type()->isSubtypeOf(TensorType::get())) {
      // If the sliceable object is a tensor, specify a default dimension
      maybe_dim = graph->insertConstant(0, nullptr, loc);
    }
    return emitSlice(loc, sliceable, maybe_dim, slice_exp);
  }

  int64_t getAdjTupleIndex(
      const SourceRange& loc,
      const TupleTypePtr& tuple_type,
      int64_t input_index,
      bool allow_out_of_bounds) {
    // set index to be positive to simplify logic in runtime
    int64_t adj_index = input_index;
    int64_t tuple_len = tuple_type->elements().size();
    if (input_index < 0) {
      adj_index = tuple_len + input_index;
    }
    if (!allow_out_of_bounds && (adj_index >= tuple_len || adj_index < 0)) {
      throw ErrorReport(loc) << "Tuple index out of range. Tuple is length "
                             << tuple_len << " and index is " << input_index;
    }
    return adj_index;
  }

  // When a list is marked const in a module, it gets converted to a tuple.
  // The result is indexing into a Tuple which contains only one type
  // is quite common. since indexing will likely be done in a for loop,
  // we do not want to invoke the overhead of converting the tuple to a list
  // each iter.
  Value* emitTupleIndex(
      const SourceRange& loc,
      Value* tuple_val,
      Value* idx_val) {
    auto tuple_typ = tuple_val->type()->cast<TupleType>();
    auto elems = tuple_typ->elements();
    TypePtr output_type;
    if (idx_val->type() != IntType::get()) {
      throw ErrorReport(loc) << "tuple index must be an integer";
    }
    auto idx = toIValue(idx_val);
    if (!idx) {
      if (elems.size() == 0 ||
          !convertibleToList(tuple_typ, ListType::create(elems[0]))) {
        throw ErrorReport(loc)
            << "Cannot index into a " << tuple_typ->python_str()
            << " with a non-integer literal because we cannot resolve the output type";
      }
      output_type = elems[0];
    } else {
      auto adj_index = getAdjTupleIndex(
          loc, tuple_typ, idx->toInt(), /*allow_out_of_bounds*/ false);
      output_type = elems[adj_index];
    }
    return graph
        ->insertNode(graph->createTupleIndex(tuple_val, idx_val, output_type))
        ->output();
  }

  int64_t getSliceInd(Value* idx_val, const SourceRange& loc) {
    auto ivalue = toIValue(idx_val);
    if (ivalue && ivalue->isInt()) {
      return ivalue->to<int64_t>();
    } else {
      throw ErrorReport(loc) << "tuple slice indices must be integer constants";
    }
  }

  Value* emitTupleSlice(
      const SourceRange& loc,
      const NamedValue& tuple_val,
      const NamedValue& beg_val,
      const at::optional<NamedValue>& end_val) {
    auto tuple_type = tuple_val.value(*graph)->type()->expect<TupleType>();
    int64_t beg = getAdjTupleIndex(
        loc,
        tuple_type,
        getSliceInd(beg_val.value(*graph), loc),
        /*allow_out_of_bounds*/ true);
    int64_t end;
    int64_t tuple_len = tuple_type->elements().size();
    if (end_val) {
      end = getAdjTupleIndex(
          loc, tuple_type, getSliceInd(end_val->value(*graph), loc), true);
    } else {
      end = tuple_len;
    }
    // slicing does not throw out of bounds errors
    end = std::min(std::max((int64_t)0, end), tuple_len);
    beg = std::min(std::max((int64_t)0, beg), tuple_len);

    return graph
        ->insertNode(graph->createTupleSlice(tuple_val.value(*graph), beg, end))
        ->output();
  }

  Value* emitSubscript(const Subscript& subscript) {
    const SugaredValuePtr sv = emitSugaredExpr(subscript.value(), 1);
    const List<Expr>& subscript_exprs = subscript.subscript_exprs();
    const SourceRange& range = subscript.range();
    const SourceRange& val_range = subscript.value().range();
    if (subscript_exprs.size() != 1) {
      return emitMultidimSlicing(
          range, sv->asValue(val_range, method), subscript_exprs);
    }
    if (subscript_exprs[0].kind() == TK_SLICE_EXPR) {
      return emitBasicSlice(
          range, sv->asValue(val_range, method), subscript_exprs);
    } else {
      // Desugars gather syntactic sugar foo[i]
      Value* idx = emitExpr(subscript_exprs[0]);
      Value* val = sv->asValue(val_range, method);
      AT_ASSERT(subscript_exprs.size() == 1);

      if (val->type()->cast<TupleType>()) {
        return emitTupleIndex(range, sv->asValue(val_range, method), idx);
      } else if (val->type()->isSubtypeOf(TensorType::get())) {
        return emitMultidimSlicing(range, val, subscript_exprs);
      } else {
        return sv->getitem(range, method, idx);
      }
    }
  }
};

struct FunctionResolver : public Resolver {
  explicit FunctionResolver(
      const Resolver* otherResolver,
      const std::unordered_map<std::string, Function*>&
          functionTable)
      : otherResolver_(otherResolver), functionTable_(functionTable) {}

  std::shared_ptr<SugaredValue> resolveValue(
      const std::string& name,
      Function& m,
      const SourceRange& loc) const override {
    auto it = functionTable_.find(name);
    if (it != functionTable_.end()) {
      return std::make_shared<FunctionValue>(it->second);
    }
    return otherResolver_->resolveValue(name, m, loc);
  }

  TypePtr resolveType(const std::string& name, const SourceRange& loc) const override {
    return otherResolver_->resolveType(name, loc);
  }

 private:
  const Resolver* otherResolver_;
  const std::unordered_map<std::string, Function*>&
      functionTable_;
};

<<<<<<< HEAD
CompilationUnit::CompilationUnit(const std::string& source) {
=======
CompilationUnit::CompilationUnit(const std::string& source)
    : CompilationUnit() {
>>>>>>> 35ee4bf4
  // calles the define with native resolver to generate the graph for functions
  define(c10::nullopt, source, nativeResolver(), nullptr);
}

std::unique_ptr<Function> CompilationUnit::define(
    const c10::optional<QualifiedName>& prefix,
    const Def& def,
    const ResolverPtr& resolver,
    const Self* self,
    const std::unordered_map<std::string, Function*>& function_table) const {
  TORCH_INTERNAL_ASSERT(resolver);
  auto _resolver = resolver;
  if (!self) {
    // if self is defined, then these are methods and do not go into the
    // global namespace otherwise, they get defined together so we add them to
    // the function table so the methods can see each other
    _resolver =
        std::make_shared<FunctionResolver>(resolver.get(), function_table);
  }
  auto creator = [def, _resolver, self](Function& method) {
    // Store the function name so that it can be referenced if there is an error
    // while compiling this function
    ErrorReport::CallStack::push_function(def.name().name());
    to_ir(def, _resolver, self, method);
    // Compilation was successful, so remove the function def info
    ErrorReport::CallStack::pop_function();
  };
  auto name = prefix ? QualifiedName(*prefix, def.name().name())
                     : QualifiedName(def.name().name());
  return torch::make_unique<Function>(
      std::move(name), is_optimized(), std::make_shared<Graph>(), creator);
}

std::vector<Function*> CompilationUnit::define(
    const c10::optional<QualifiedName>& prefix,
    const std::vector<Def>& definitions,
    const std::vector<ResolverPtr>& resolvers,
    const Self* self) {
  TORCH_INTERNAL_ASSERT(definitions.size() == resolvers.size());
  // We need to compile `__init__` first, since it can determine what attributes
  // are available to other methods. So reorder the definitions accordingly.
  c10::optional<size_t> init_idx;
  for (size_t i = 0; i < definitions.size(); i++) {
    const auto& def = definitions[i];
    if (def.name().name() == "__init__") {
      init_idx = i;
      break;
    }
  }

  std::vector<Function*> functions;
  std::unordered_map<std::string, Function*> function_table;
  if (init_idx.has_value()) {
    // if we have an init, do it first.
    auto fn = define(
        prefix,
        definitions[*init_idx],
        resolvers[*init_idx],
        self,
        function_table);
    const auto& name = fn->name();
    function_table[name] = fn.get();
    functions.push_back(fn.get());
    register_function(std::move(fn));
  }

  for (size_t i = 0; i < definitions.size(); i++) {
    if (init_idx.has_value() && i == *init_idx) {
      // skip this def since it's already been compiled
      continue;
    }

    auto fn =
        define(prefix, definitions[i], resolvers[i], self, function_table);
    const auto& name = fn->name();
    function_table[name] = fn.get();
    functions.push_back(fn.get());
    register_function(std::move(fn));
  }

  for (Function* function : functions) {
    function->ensure_defined();
  }
  return functions;
}

std::vector<Function*> CompilationUnit::define(
    const c10::optional<QualifiedName>& prefix,
    const std::string& source,
    const ResolverPtr& resolver,
    const Self* self) {
  Parser p(std::make_shared<Source>(source, "<string>", 1));
  std::vector<Def> definitions;
  std::vector<ResolverPtr> resolvers;
  while (p.lexer().cur().kind != TK_EOF) {
    auto def = Def(p.parseFunction(/*is_method=*/bool(self)));
    definitions.push_back(def);
    resolvers.push_back(resolver);
  }
  return define(prefix, definitions, resolvers, self);
}

void runCleanupPasses(std::shared_ptr<Graph>& to_clean, bool convert_ssa) {
  // the graph including closures is converted to ssa in the first pass,
  // so subsequent cleanups do not need reconvert it
  if (convert_ssa) {
    ConvertToSSA(to_clean);
    // convert loops with an iter and body condition specified to
    // python-recognize while loops. we do this so they can be exported,
    // and run the pass early to avoid jitter. Like conversion to SSA,
    // it only needs to run once.
    CanonicalizeModifiedLoops(to_clean);
  }
  // NB ORDERING: SSA conversion has to occur before
  // lifting of closures and forks, this way closures are converted
  // to SSA while part of their original graph, and closures are ready to
  // be inlined into forked closures
  liftClosures(to_clean);
  inlineForkedClosures(to_clean);
  if (script::getInlineEverythingMode()) {
    Inline(*to_clean);
  }
  // remove any uses of tuples that we inserted that are not needed
  LowerSimpleTuples(to_clean);
  ConstantPooling(to_clean);
  // For jitter
  CanonicalizeOutputs(to_clean);
}

// we consider _N where N is a number, to be a non-meaningful name
// and do not record it as a unique name. This allows python printing to
// be able to export and import more consistently named graphs
bool meaningfulName(const std::string& name) {
  if (name.size() == 0)
    return false;
  if (name[0] == '$')
    return false;
  if (name[0] != '_')
    return true;
  for (size_t i = 1; i < name.size(); ++i) {
    if (!isdigit(name[i]))
      return true;
  }
  return false;
}

void lambdaLiftFork(Node* fork_node) {
  // Fork a new graph from its orignal owning graph
  auto forked_graph = std::make_shared<Graph>();
  auto body_block = fork_node->blocks()[0];

  // Make sure we capture everything in the new graph.
  // The uncaptured values will be added to the fork signature.
  std::unordered_map<Value*, Value*> uncaptures_map;
  auto env = [&](Value* v) -> Value* {
    if (!uncaptures_map.count(v)) {
      // Capture values for both graphs
      uncaptures_map[v] = forked_graph->addInput()->copyMetadata(v);
      fork_node->addInput(v);
    }
    return uncaptures_map[v];
  };
  forked_graph->block()->cloneFrom(body_block, env);

  // Separate the subgraph and clean up the orignal one
  fork_node->g_(attr::Subgraph, forked_graph);
  fork_node->eraseBlock(0);
}

} // namespace script
} // namespace jit
} // namespace torch<|MERGE_RESOLUTION|>--- conflicted
+++ resolved
@@ -197,7 +197,9 @@
 
   // set type error in the lowest environment. if the variable is used after an
   // error has been set, then we will use the more informative error message
-  void setVariableTypeError(const std::string& name, std::function<std::string()> msg) {
+  void setVariableTypeError(
+      const std::string& name,
+      std::function<std::string()> msg) {
     auto runner = this;
     while (runner->next) {
       runner = runner->next.get();
@@ -412,8 +414,7 @@
         if (auto class_type = type->cast<ClassType>()) {
           retval = std::make_shared<script::ClassValue>(class_type);
         } else if (auto tuple_type = type->cast<TupleType>()) {
-          retval =
-              std::make_shared<script::NamedTupleConstructor>(tuple_type);
+          retval = std::make_shared<script::NamedTupleConstructor>(tuple_type);
         }
       }
     }
@@ -502,10 +503,6 @@
         environment_stack(nullptr) {
     AT_ASSERT(resolver);
     pushFrame(graph->block(), /*starts_def=*/true);
-    WithInsertPoint guard(graph->block()->nodes().front());
-    bottom_val =
-        graph->insertNode(graph->createUninitialized(BottomType::get()))
-            ->output();
 
     // Type annotations exclude explicitly typing the "self" parameter, so in
     // the case that this is a method with self we expect one fewer parameter
@@ -524,7 +521,6 @@
   ResolverPtr resolver;
   std::unordered_map<int64_t, Value*> integral_constants;
   std::unordered_map<double, Value*> fp_constants;
-  Value* bottom_val;
   std::unordered_set<Block*> exit_blocks;
   ScriptTypeParser typeParser_;
 
@@ -547,21 +543,6 @@
       def_stack_.pop_back();
     }
     return old_frame;
-  }
-
-<<<<<<< HEAD
-  void runCleanupPasses(
-      std::shared_ptr<Graph>& to_clean,
-      bool move_returns = true) {
-    if (move_returns) {
-      // NB: moving returns to end needs to run before all other passes
-      moveAllReturnsToEnd(to_clean);
-    }
-    // remove any uses of tuples that we inserted that are not needed
-    LowerSimpleTuples(to_clean);
-    ConstantPooling(to_clean);
-    // For jitter
-    CanonicalizeOutputs(to_clean);
   }
 
   // If the graph might not return, at an implicit None return at the end
@@ -579,10 +560,7 @@
     }
   }
 
-  FunctionSchema emitDef(const Def& def, const Self& self, Block* block) {
-=======
   FunctionSchema emitDef(const Def& def, const Self* self, Block* block) {
->>>>>>> 35ee4bf4
     auto schema = extractSchemaFromDef(def, self);
     // TODO need guards on init returning none
     if (schema.returns().size() == 1) {
@@ -783,6 +761,8 @@
     // rewrites ensure there is always a return statement in program
     AT_ASSERT(def_stack_.back().merged_return_type_);
     // outputs
+    Value* result = environment_stack->getVar("$return", range);
+    block->registerOutput(result);
     return Argument("", def_stack_.back().merged_return_type_);
   }
 
@@ -1190,18 +1170,9 @@
     // into the right block.
     // if var is only defined in one branch save error in case it's used later
     for (auto& v : save_true->definedVariables()) {
-<<<<<<< HEAD
-      if (save_false->findInAnyFrame(v) || false_exits) {
-        mutated_variables.insert(v);
-      }
-    }
-    for (auto& v : save_false->definedVariables()) {
-      if (save_true->findInAnyFrame(v) || true_exits) {
-        mutated_variables.insert(v);
-=======
       {
         WithInsertPoint insert(false_block);
-        if (save_false->findInAnyFrame(v)) {
+        if (save_false->findInAnyFrame(v) || false_exits) {
           mutated_variables.insert(v);
         } else {
           ErrorReport error(stmt);
@@ -1215,7 +1186,7 @@
     for (auto& v : save_false->definedVariables()) {
       {
         WithInsertPoint insert(true_block);
-        if (save_true->findInAnyFrame(v)) {
+        if (save_true->findInAnyFrame(v) || true_exits) {
           mutated_variables.insert(v);
         } else {
           ErrorReport error(stmt);
@@ -1224,27 +1195,41 @@
             return error.what();
           });
         }
->>>>>>> 35ee4bf4
-      }
+      }
+    }
+
+    if (false_exits && true_exits) {
+      return;
     }
 
     // Register outputs in each block
     for (const auto& x : mutated_variables) {
-<<<<<<< HEAD
-      auto tv = true_exits ? bottom_val : save_true->getVar(x, stmt.range());
-      auto fv = false_exits ? bottom_val : save_false->getVar(x, stmt.range());
-=======
       Value* tv;
       Value* fv;
+
       {
         WithInsertPoint insert(true_block);
-        tv = save_true->getVar(x, stmt.range());
+        if (!true_exits) {
+          tv = save_true->getVar(x, stmt.range());
+        }
       }
       {
         WithInsertPoint insert(false_block);
-        fv = save_false->getVar(x, stmt.range());
-      }
->>>>>>> 35ee4bf4
+        if (!false_exits) {
+          fv = save_false->getVar(x, stmt.range());
+        }
+      }
+
+      if (true_exits) {
+        tv = graph->createUninitialized(fv->type())
+                 ->insertBefore(true_block->return_node())
+                 ->output();
+      } else if (false_exits) {
+        fv = graph->createUninitialized(tv->type())
+                 ->insertBefore(false_block->return_node())
+                 ->output();
+      }
+
       auto unified = unifyTypes(tv->type(), fv->type());
 
       // attempt to unify the types. we allow variables to be set to different
@@ -1268,9 +1253,8 @@
             save_false->findInParentFrame(x)) {
           throw error;
         } else {
-          environment_stack->setVariableTypeError(x, [=]() -> std::string {
-            return error.what();
-          });
+          environment_stack->setVariableTypeError(
+              x, [=]() -> std::string { return error.what(); });
           continue;
         }
       }
@@ -1429,28 +1413,31 @@
     SugaredValuePtr sv = emitSugaredExpr(itrs[0], 1);
 
     // We will get IterableTree for builtinFunctions zip() and enumerate(),
-    // RangeValue for range(), and SimpleValue for types like List/Tensor/Dict/String.
+    // RangeValue for range(), and SimpleValue for types like
+    // List/Tensor/Dict/String.
     auto range_val = std::dynamic_pointer_cast<RangeValue>(sv);
     auto siv = std::dynamic_pointer_cast<SimpleValue>(sv);
     auto iterable_tree = std::dynamic_pointer_cast<IterableTree>(sv);
 
-    // For SimpleValue(except Tuple) or RanveValue/IterableTree, emit common loop
-    if ((siv && !siv->getValue()->type()->cast<TupleType>())
-        || range_val || iterable_tree) {
+    // For SimpleValue(except Tuple) or RanveValue/IterableTree, emit common
+    // loop
+    if ((siv && !siv->getValue()->type()->cast<TupleType>()) || range_val ||
+        iterable_tree) {
       // looping over a dict defaults to looping over the keys in python
       if (siv && siv->getValue()->type()->cast<DictType>()) {
         sv = std::make_shared<SimpleValue>(
-          graph->insert(aten::keys, {siv->getValue()}, {}, stmt.range()));
+            graph->insert(aten::keys, {siv->getValue()}, {}, stmt.range()));
       }
       emitLoopCommon(stmt.range(), body, sv, targets, {});
       return;
     }
 
-    // Emit or unroll the loop for Tuple or ModuleList, we choose to unroll or emit
-    // each subelemnt for each iteration separately. This is because for ModuleList,
-    // each module inside the list may be different types, so FOR .. in ModuleList
-    // essentially should emit different stmts for each iteration, which we shouldn't
-    // emit the prim::Loop node for it, the same rule applies for the Tuple case.
+    // Emit or unroll the loop for Tuple or ModuleList, we choose to unroll or
+    // emit each subelemnt for each iteration separately. This is because for
+    // ModuleList, each module inside the list may be different types, so FOR ..
+    // in ModuleList essentially should emit different stmts for each iteration,
+    // which we shouldn't emit the prim::Loop node for it, the same rule applies
+    // for the Tuple case.
     auto instances = sv->asTuple(stmt.range(), method);
     pushFrame(environment_stack->block());
     for (const auto& inst : instances) {
@@ -1517,8 +1504,8 @@
     size_t num_normal_assign = 0;
     size_t num_starred = 0;
     for (const auto& assignee : lhs) {
-      if (assignee.kind() == TK_VAR || assignee.kind() == TK_SUBSCRIPT
-          || assignee.kind() == TK_TUPLE_LITERAL) {
+      if (assignee.kind() == TK_VAR || assignee.kind() == TK_SUBSCRIPT ||
+          assignee.kind() == TK_TUPLE_LITERAL) {
         num_normal_assign++;
       } else if (assignee.kind() == TK_STARRED) {
         num_starred++;
@@ -1634,7 +1621,8 @@
     const auto lhsValue = environment_stack->getSugaredVar(lhs.name())
                               ->asValue(lhs.range(), method);
     auto lhsType = lhsValue->type();
-    if (lhsType->isSubtypeOf(TensorType::get()) || lhsType->cast<c10::ListType>()) {
+    if (lhsType->isSubtypeOf(TensorType::get()) ||
+        lhsType->cast<c10::ListType>()) {
       // for tensors, emit the corresponding in-place op
       const auto rhs = NamedValue(stmt.rhs().range(), emitExpr(stmt.rhs()));
       const auto self = NamedValue(stmt.lhs().range(), "self", lhsValue);
@@ -1817,8 +1805,12 @@
     emitTupleAssign(tl, output, rhs.range(), n_binders, starred_unpack);
   }
 
-  void emitTupleAssign(const TupleLiteral& tl, const SugaredValuePtr& rhs_output,
-                       const SourceRange& rhs_loc, size_t n_binders, bool starred_unpack) {
+  void emitTupleAssign(
+      const TupleLiteral& tl,
+      const SugaredValuePtr& rhs_output,
+      const SourceRange& rhs_loc,
+      size_t n_binders,
+      bool starred_unpack) {
     auto outputs = rhs_output->asTuple(
         rhs_loc,
         method,
@@ -1836,8 +1828,11 @@
     emitExprsAssign(tl.inputs(), outputs, rhs_loc, n_binders);
   }
 
-  void emitExprsAssign(const List<Expr>& lhs_exprs, const at::ArrayRef<SugaredValuePtr> outputs,
-                       const SourceRange& rhs_loc, size_t n_binders) {
+  void emitExprsAssign(
+      const List<Expr>& lhs_exprs,
+      const at::ArrayRef<SugaredValuePtr> outputs,
+      const SourceRange& rhs_loc,
+      size_t n_binders) {
     int i = 0;
     for (auto assignee : lhs_exprs) {
       switch (assignee.kind()) {
@@ -1845,8 +1840,7 @@
           emitSubscriptAssign(
               rhs_loc,
               Subscript(assignee),
-              NamedValue(
-                  rhs_loc, outputs.at(i)->asValue(rhs_loc, method)));
+              NamedValue(rhs_loc, outputs.at(i)->asValue(rhs_loc, method)));
           i++;
           break;
         case TK_VAR:
@@ -1875,11 +1869,17 @@
           // recursively emit tuple assignments on tuple literal input
           TupleLiteral sub_tl = TupleLiteral(assignee);
           size_t sub_n_binders = sub_tl.inputs().size();
-          bool sub_starred_unpack = validateAssignLhsExpr(sub_tl.inputs(), sub_tl.range());
+          bool sub_starred_unpack =
+              validateAssignLhsExpr(sub_tl.inputs(), sub_tl.range());
           if (sub_starred_unpack)
             sub_n_binders--;
-          emitTupleAssign(sub_tl, outputs.at(i), rhs_loc, sub_n_binders, sub_starred_unpack);
-          i ++;
+          emitTupleAssign(
+              sub_tl,
+              outputs.at(i),
+              rhs_loc,
+              sub_n_binders,
+              sub_starred_unpack);
+          i++;
         } break;
         default:
           throw ErrorReport(assignee)
@@ -2114,14 +2114,6 @@
             << " but found " << expr->type()->python_str();
       }
       return std::make_shared<SimpleValue>(expr);
-    } else if (
-        auto uninitialized_value =
-            dynamic_cast<UninitializedValue*>(sv.get())) {
-      checkApplyExpr(apply, loc, 1);
-      TypePtr type = typeParser_.parseTypeFromExpr(apply.inputs()[0]);
-      auto out = graph->insertNode(graph->createUninitialized(type))
-                     ->setSourceLocation(std::make_shared<SourceRange>(loc));
-      return std::make_shared<SimpleValue>(out->output());
     } else if (auto getattr = dynamic_cast<GetAttrValue*>(sv.get())) {
       checkApplyExpr(apply, loc);
       auto obj = emitSugaredExpr(apply.inputs()[0], 1);
@@ -2337,63 +2329,64 @@
 
   // We construct the iterable tree here using the IterableTree SugaredValue,
   // The tree consists of SimpleValue, RangeValue or IterableValue:
-  // For SimpleValues(List, Dict, etc) or RangeValue. We will make them as tree leaves
-  // since we could get the loop information from len() and get_item().
-  // For IterableValue like zip(), enumerate(), we can model them as a combination of
-  // leaves, and we emit a IterableTree value to record the tree information
+  // For SimpleValues(List, Dict, etc) or RangeValue. We will make them as tree
+  // leaves since we could get the loop information from len() and get_item().
+  // For IterableValue like zip(), enumerate(), we can model them as a
+  // combination of leaves, and we emit a IterableTree value to record the tree
+  // information
   SugaredValuePtr emitIterableTree(
       SourceRange& loc,
       const List<Expr>& inputs,
       const std::shared_ptr<IterableValue>& iterable) {
-      std::shared_ptr<IterableTree> iterable_tree = nullptr;
-      size_t input_size = inputs.size();
-
-      // Handling different iterable values
-      if (iterable->symbol_ == prim::range) {
-        std::vector<Value*> input_vals = getValues(inputs, /*maybe_unpack=*/true);
-        return std::make_shared<RangeValue>(loc, method, input_vals);
-      } else if (iterable->symbol_ == prim::enumerate) {
-        // enumerate(x) can be rewrite as subtrees:
-        // IterableTree(RangeValue(0, math.inf), SimpleValue(x))
-        Value* start_index = nullptr;
-        if (input_size == 0) {
-          throw ErrorReport(loc) << "enumerate expected at least 1 arguments, got 0";
-        }
-
-        if (input_size == 2) {
-          start_index = emitSugaredExpr(inputs[1], 1)->asValue(loc, method);
-        }
-
-        if (input_size > 2) {
-          throw ErrorReport(loc)
+    std::shared_ptr<IterableTree> iterable_tree = nullptr;
+    size_t input_size = inputs.size();
+
+    // Handling different iterable values
+    if (iterable->symbol_ == prim::range) {
+      std::vector<Value*> input_vals = getValues(inputs, /*maybe_unpack=*/true);
+      return std::make_shared<RangeValue>(loc, method, input_vals);
+    } else if (iterable->symbol_ == prim::enumerate) {
+      // enumerate(x) can be rewrite as subtrees:
+      // IterableTree(RangeValue(0, math.inf), SimpleValue(x))
+      Value* start_index = nullptr;
+      if (input_size == 0) {
+        throw ErrorReport(loc)
+            << "enumerate expected at least 1 arguments, got 0";
+      }
+
+      if (input_size == 2) {
+        start_index = emitSugaredExpr(inputs[1], 1)->asValue(loc, method);
+      }
+
+      if (input_size > 2) {
+        throw ErrorReport(loc)
             << "enumerate expected at most 2 arguments, got " << input_size;
-        }
-        std::vector<Value*> range_inputs;
-        if (start_index != nullptr) {
-          range_inputs.emplace_back(start_index);
-        }
-        Value* end = materializeConstant(
-          std::numeric_limits<int64_t>::max(),
-          *graph,
-          loc,
-          integral_constants);
-        range_inputs.emplace_back(end);
-        SugaredValuePtr range_sv = std::make_shared<RangeValue>(loc, method, range_inputs);
-        SugaredValuePtr expr_sv = emitSugaredExpr(inputs[0], 1);
-        iterable_tree = std::make_shared<IterableTree>(std::vector<SugaredValuePtr>({range_sv, expr_sv}));
-      } else if (iterable->symbol_ == prim::zip) {
-        // zip(x, y) can be rewrite as subtrees:
-        // IterableTree(IterableTree(x), IterableTree(y))
-        if (inputs.size() == 0) {
-          throw ErrorReport(loc) << "zip expected at least 1 arguments, got 0";
-        }
-        iterable_tree = std::make_shared<IterableTree>();
-        for(Expr expr: inputs) {
-          auto expr_sv = emitSugaredExpr(expr, 1);
-          iterable_tree->addChild(expr_sv);
-        }
-      }
-      return iterable_tree;
+      }
+      std::vector<Value*> range_inputs;
+      if (start_index != nullptr) {
+        range_inputs.emplace_back(start_index);
+      }
+      Value* end = materializeConstant(
+          std::numeric_limits<int64_t>::max(), *graph, loc, integral_constants);
+      range_inputs.emplace_back(end);
+      SugaredValuePtr range_sv =
+          std::make_shared<RangeValue>(loc, method, range_inputs);
+      SugaredValuePtr expr_sv = emitSugaredExpr(inputs[0], 1);
+      iterable_tree = std::make_shared<IterableTree>(
+          std::vector<SugaredValuePtr>({range_sv, expr_sv}));
+    } else if (iterable->symbol_ == prim::zip) {
+      // zip(x, y) can be rewrite as subtrees:
+      // IterableTree(IterableTree(x), IterableTree(y))
+      if (inputs.size() == 0) {
+        throw ErrorReport(loc) << "zip expected at least 1 arguments, got 0";
+      }
+      iterable_tree = std::make_shared<IterableTree>();
+      for (Expr expr : inputs) {
+        auto expr_sv = emitSugaredExpr(expr, 1);
+        iterable_tree->addChild(expr_sv);
+      }
+    }
+    return iterable_tree;
   }
 
   std::shared_ptr<SugaredValue> emitForkExpr(
@@ -2411,19 +2404,6 @@
     // We create a fork by emitting a closure and setting the closure output
     // into the fork input. If a closure doesn't already exist, we create one.
     {
-<<<<<<< HEAD
-      WithInsertPoint guard(body_block);
-      auto fn_sugared_output = forked->call(loc, method, inputs, attributes, 1);
-      auto fn_simple_output = fn_sugared_output->asValue(loc, method);
-      body_block->registerOutput(fn_simple_output);
-      node_output = fork_node->output()->setType(
-          FutureType::create(fn_simple_output->type()));
-    }
-    // Lambda lift block(0) into attr::Subgraph
-    lambdaLiftFork(fork_node);
-    // returns already moved in existing function call
-    runCleanupPasses(fork_node->g(attr::Subgraph), /*move_returns*/ false);
-=======
       WithInsertPoint insert(fork_node);
       if (ClosureValue* sv = dynamic_cast<ClosureValue*>(forked.get())) {
         Value* closure_output = sv->asValue(loc, method);
@@ -2445,7 +2425,6 @@
     }
     Value* node_output =
         fork_node->output()->setType(FutureType::create(out_type));
->>>>>>> 35ee4bf4
     return std::make_shared<SimpleValue>(node_output);
   }
 
@@ -2498,8 +2477,7 @@
 
         return asSimple(
             makeMagic(
-                overload,
-                std::make_shared<BuiltinFunction>(kind, at::nullopt))
+                overload, std::make_shared<BuiltinFunction>(kind, at::nullopt))
                 ->call(tree->range(), method, named_values, {}, 0));
       }
       case TK_NOT: {
@@ -2679,10 +2657,10 @@
     }
     if (input->type()->cast<TupleType>()) {
       auto has_step = slice.step().present();
-      if (has_step)
-      {
+      if (has_step) {
         // TODO: add support for slicing tuples with a step
-        throw ErrorReport(loc) << "Unsupported operation: slicing tuples with a step isn't supported";
+        throw ErrorReport(loc)
+            << "Unsupported operation: slicing tuples with a step isn't supported";
       }
 
       if (has_end) {
@@ -2693,8 +2671,7 @@
     }
 
     auto step = emitExpr(Expr(slice.stepOr(1)));
-    NamedValue step_nv =
-        NamedValue(loc, "step", step);
+    NamedValue step_nv = NamedValue(loc, "step", step);
     return emitBuiltinCall(
         loc, *graph, aten::slice, c10::nullopt, args, {step_nv}, true);
   }
@@ -2986,8 +2963,7 @@
 struct FunctionResolver : public Resolver {
   explicit FunctionResolver(
       const Resolver* otherResolver,
-      const std::unordered_map<std::string, Function*>&
-          functionTable)
+      const std::unordered_map<std::string, Function*>& functionTable)
       : otherResolver_(otherResolver), functionTable_(functionTable) {}
 
   std::shared_ptr<SugaredValue> resolveValue(
@@ -3001,22 +2977,18 @@
     return otherResolver_->resolveValue(name, m, loc);
   }
 
-  TypePtr resolveType(const std::string& name, const SourceRange& loc) const override {
+  TypePtr resolveType(const std::string& name, const SourceRange& loc)
+      const override {
     return otherResolver_->resolveType(name, loc);
   }
 
  private:
   const Resolver* otherResolver_;
-  const std::unordered_map<std::string, Function*>&
-      functionTable_;
+  const std::unordered_map<std::string, Function*>& functionTable_;
 };
 
-<<<<<<< HEAD
-CompilationUnit::CompilationUnit(const std::string& source) {
-=======
 CompilationUnit::CompilationUnit(const std::string& source)
     : CompilationUnit() {
->>>>>>> 35ee4bf4
   // calles the define with native resolver to generate the graph for functions
   define(c10::nullopt, source, nativeResolver(), nullptr);
 }
@@ -3128,6 +3100,7 @@
     // python-recognize while loops. we do this so they can be exported,
     // and run the pass early to avoid jitter. Like conversion to SSA,
     // it only needs to run once.
+    moveAllReturnsToEnd(to_clean);
     CanonicalizeModifiedLoops(to_clean);
   }
   // NB ORDERING: SSA conversion has to occur before
