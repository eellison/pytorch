--- conflicted
+++ resolved
@@ -586,7 +586,6 @@
     CanonicalizeOutputs(to_clean);
   }
 
-<<<<<<< HEAD
   // If the graph might not return, at an implicit None return at the end
   void handleMaybeNoReturn(const Def& def, Block* block) {
     if (exit_blocks.count(graph->block()) == 0) {
@@ -602,8 +601,6 @@
     }
   }
 
-=======
->>>>>>> 27c82c03
   FunctionSchema emitDef(const Def& def, const Self& self, Block* block) {
     auto schema = extractSchemaFromDef(def, self);
     // TODO need guards on init returning none
