#include <c10/util/Exception.h>
#include <c10/util/StringUtil.h>
#include <torch/csrc/jit/hooks_for_testing.h>
#include <torch/csrc/jit/interpreter.h>
#include <torch/csrc/jit/ir.h>
#include <torch/csrc/jit/operator.h>
#include <torch/csrc/jit/passes/canonicalize.h>
#include <torch/csrc/jit/passes/constant_pooling.h>
#include <torch/csrc/jit/passes/dead_code_elimination.h>
#include <torch/csrc/jit/passes/inline_forked_closures.h>
#include <torch/csrc/jit/passes/inliner.h>
#include <torch/csrc/jit/passes/lift_closures.h>
#include <torch/csrc/jit/passes/lower_tuples.h>
<<<<<<< HEAD
#include <torch/csrc/jit/script/convert_to_ssa.h>
=======
#include <torch/csrc/jit/script/compiler.h>
>>>>>>> fe5ceea5
#include <torch/csrc/jit/script/final_returns.h>
#include <torch/csrc/jit/script/parser.h>
#include <torch/csrc/jit/script/schema_matching.h>
#include <torch/csrc/jit/script/script_type_parser.h>

#include <torch/csrc/jit/constants.h>

#include <c10/util/Optional.h>

#include <atomic>
#include <climits>
#include <set>

namespace torch {
namespace jit {
namespace script {

using FunctionTable = std::unordered_map<std::string, Function&>;
using ValueTable = std::unordered_map<std::string, SugaredValuePtr>;
using TypeTable = std::unordered_map<std::string, TypePtr>;
using AttributeMap = std::unordered_map<std::string, Const>;
using ListAttributeMap = std::unordered_map<std::string, std::vector<Const>>;

using TypeAndRange = std::pair<TypePtr, const SourceRange*>;

// Holds mappings from a variable name to a refined type for that variable
// E.g if x is not None is true than we can refine x from type t? to t.
struct Refinements {
  // using ordered map for deterministic graph output
  std::map<std::string, TypeAndRange> mappings_;

  void setRefinement(const std::string& name, TypeAndRange mapping) {
    mappings_[name] = std::move(mapping);
  }

  c10::optional<TypeAndRange> getRefinement(const std::string& name) const {
    const auto& maybe_mapping = mappings_.find(name);
    if (maybe_mapping == mappings_.end()) {
      return c10::nullopt;
    }
    return maybe_mapping->second;
  }

  // return the intersection of the values to type mappings between this
  // types can be unified
  void intersectRefinements(const Refinements& other) {
    Refinements ret;
    for (const auto& name_mapping : mappings_) {
      const auto& name = name_mapping.first;
      const auto& mapping = name_mapping.second;
      if (auto other_mapping = other.getRefinement(name_mapping.first)) {
        const auto maybe_unified_type =
            unifyTypes(mapping.first, other_mapping->first);
        if (maybe_unified_type) {
          ret.setRefinement(
              name, TypeAndRange(*maybe_unified_type, mapping.second));
        }
      }
    }
    mappings_ = std::move(ret.mappings_);
  }

  // return the union of the values to type mappings in a and b whose
  // types can be unified
  void unionRefinements(const Refinements& other) {
    Refinements ret;
    for (const auto& name_mapping : mappings_) {
      const auto& name = name_mapping.first;
      const auto& mapping = name_mapping.second;
      TypePtr t_1 = mapping.first;
      if (auto other_mapping = other.getRefinement(name_mapping.first)) {
        TypePtr t_2 = other_mapping->first;
        c10::optional<TypePtr> maybe_unified_type = c10::nullopt;
        if (t_1->isSubtypeOf(t_2)) {
          maybe_unified_type = t_1;
        } else if (t_2->isSubtypeOf(t_1)) {
          maybe_unified_type = t_2;
        }
        if (maybe_unified_type) {
          ret.setRefinement(
              name, TypeAndRange(*maybe_unified_type, mapping.second));
        }
      } else {
        ret.setRefinement(name, mapping);
      }
    }

    for (auto& name_mapping : other.mappings_) {
      if (!getRefinement(name_mapping.first)) {
        ret.setRefinement(name_mapping.first, name_mapping.second);
      }
    }

    mappings_ = std::move(ret.mappings_);
  }
};

// When a comparison like x is None is made, we associate type refinements
// with its true value and its false value. If a boolean that has refinements
// associated with it is used in a conditional of an if statememt, the true and
// false refinements are inserted into the corresponding blocks

struct BoolInfo {
  BoolInfo(Refinements true_refinements, Refinements false_refinements)
      : true_refinements_(std::move(true_refinements)),
        false_refinements_(std::move(false_refinements)){};
  BoolInfo() = default;

  Refinements true_refinements_;
  Refinements false_refinements_;

  BoolInfo* mergeOr(const BoolInfo& other) {
    // if the result of an OR is true, either a & b could have been true,
    // so we take the intersection of a.true_refinements & b.true_refinements.
    // if the result is false, both a and b had to be false,
    // so we take their union.
    true_refinements_.intersectRefinements(other.true_refinements_);
    false_refinements_.unionRefinements(other.false_refinements_);
    return this;
  }

  BoolInfo* mergeAnd(const BoolInfo& other) {
    // if the result of an AND is true, both a & b had to be true,
    // so we take the union of a.true_refinements and b.true_refinements.
    // if the result is false, either a or b could have been false,
    // so we take their intersection.
    true_refinements_.unionRefinements(other.true_refinements_);
    false_refinements_.intersectRefinements(other.false_refinements_);
    return this;
  }
};

static Value* asSimple(const SugaredValuePtr& value) {
  if (SimpleValue* sv = dynamic_cast<SimpleValue*>(value.get())) {
    return sv->getValue();
  }
  return nullptr;
}

static std::shared_ptr<MagicMethod> makeMagic(
    const std::string& name,
    SugaredValuePtr base) {
  return std::make_shared<MagicMethod>(name, base);
}

// Auxiliary data structure for desugaring variable binding into our always
// explicitly scoped language as we descend down nested control structures in
// the frontend (which themselves don't introduce scopes)
//
// The Environment keeps track of two tables, one for values which are not first
// class and a type table for values which are. When a first class value
// is set in the environment, we emit a prim::Store which sets the
// name of the variable to approriate type, and when a first-class value is
// referenced we emit a prim::Load that generates a value of the appropriate
// type.
//
// a = 1
// print(a)
// becomes:
// = prim::Store[name="a"](%a.1)
// %a : int = prim::Load[name="a"]()
// prim::Print(%a)

struct Environment {
  Environment(
      Function& method,
      ResolverPtr resolver,
      Block* b,
      std::shared_ptr<Environment> next = nullptr)
      : method(method),
        resolver(std::move(resolver)),
        b(b),
        next(std::move(next)) {}

  Function& method;
  ResolverPtr resolver;
<<<<<<< HEAD
  std::unordered_map<std::string, std::string> error_messages;
=======
  std::vector<std::string> captured_inputs;
  std::unordered_map<std::string, std::function<std::string()>> error_messages;
>>>>>>> fe5ceea5
  Block* b;

  std::shared_ptr<Environment> next;

  // set type error in the lowest environment. if the variable is used after an
  // error has been set, then we will use the more informative error message
  void setVariableTypeError(const std::string& name, std::function<std::string()> msg) {
    auto runner = this;
    while (runner->next) {
      runner = runner->next.get();
    }
    runner->error_messages[name] = msg;
  }

  // see if type error has been set for a variable
  c10::optional<std::string> findVariableTypeError(const std::string& name) {
    auto runner = this;
    while (runner->next) {
      runner = runner->next.get();
    }
    auto msg = runner->error_messages.find(name);
    if (msg != runner->error_messages.end()) {
      return msg->second();
    } else {
      return c10::nullopt;
    }
  }

  SugaredValuePtr insertLoad(const std::string& name, TypePtr type) {
    auto g = b->owningGraph();
    auto load = g->insertNode(g->createLoad(name, type));
    if (meaningfulName(name)) {
      load->output()->setUniqueName(name);
    }
    return std::make_shared<SimpleValue>(load->output());
  }

  void insertStore(const std::string& name, const SourceRange& loc, Value* v) {
    auto g = b->owningGraph();
    auto store = g->insertNode(g->createStore(name, v))->setSourceRange(loc);
    type_table[name] = store->input()->type();
  }

  SugaredValuePtr findInThisFrame(const std::string& name) {
    auto it = value_table.find(name);
    if (it != value_table.end()) {
      return it->second;
    }
    auto it2 = type_table.find(name);
    if (it2 != type_table.end()) {
      return insertLoad(name, it2->second);
    }
    return nullptr;
  }

  SugaredValuePtr findInParentFrame(const std::string& name) {
    return next ? next->findInAnyFrame(name) : nullptr;
  }

  void setType(const std::string& name, TypePtr type) {
    type_table[name] = std::move(type);
  }

  SugaredValuePtr findInAnyFrame(const std::string& name) {
    for (auto runner = this; runner; runner = runner->next.get()) {
      if (auto r = runner->findInThisFrame(name)) {
        return r;
      }
    }
    return nullptr;
  }

  Block* block() {
    return b;
  }

  void setVar(const SourceRange& loc, const std::string& name, Value* value) {
    setSugaredVar(loc, name, std::make_shared<SimpleValue>(value));
  }

  void setSugaredVar(
      const SourceRange& loc,
      const std::string& name,
      SugaredValuePtr value) {
    Value* as_simple_value = asSimple(value);
    if (as_simple_value && !as_simple_value->hasUniqueName() &&
        meaningfulName(name) &&
        // note: if the value wasn't defined in this block, we might be giving a
        // name only used inside this block to a value outside of this. this is
        // not normally helpful for debugging and causes import/export jitter.
        as_simple_value->node()->owningBlock() == block()) {
      as_simple_value->setUniqueName(name);
    }
    // prevent re-assignment involving any sugared values
    // any reassignment like:
    // a = ...
    // while ...
    //   a = ..
    // requires 'a' to be first-class in the graph since its value depends on
    // control flow
    if (auto parent = findInParentFrame(name)) {
      if (!as_simple_value) {
        throw ErrorReport(loc)
            << "Cannot re-assign '" << name << "' to a value of type "
            << value->kind() << " because " << name
            << " is not a first-class value.  Only reassignments to first-class values are allowed";
      }
      Value* simple_parent = asSimple(parent);
      if (!simple_parent) {
        throw ErrorReport(loc)
            << "Cannot re-assign '" << name << "' because it has type "
            << value->kind() << " and " << name
            << " is not a first-class value.  Only reassignments to first-class values are allowed";
      }
      if (!as_simple_value->type()->isSubtypeOf(
              unshapedType(simple_parent->type()))) {
        std::stringstream errMsg;
        errMsg << "variable '" << name << "' previously has type "
               << simple_parent->type()->python_str()
               << " but is now being assigned to a value of type "
               << as_simple_value->type()->python_str();
        // Special-cased error msg if we're trying to assign to a tensor list.
        if (simple_parent->type()->kind() == TypeKind::ListType &&
            as_simple_value->type()->kind() == TypeKind::ListType) {
          errMsg << "\n. (Note: empty lists are constructed as Tensor[]; "
                 << "if you want an empty list of a different type, "
                 << "use `torch.jit.annotate(List[T], [])`, "
                 << "where `T` is the type of elements in the list)";
        }
        throw ErrorReport(loc) << errMsg.str();
      }
    }
    if (as_simple_value) {
      insertStore(name, loc, std::move(as_simple_value));
    } else {
      value_table[name] = std::move(value);
    }
  }

  SugaredValuePtr getSugaredVar(const Ident& ident, bool required = true) {
    return getSugaredVar(ident.name(), ident.range());
  }
  Value* getVar(const Ident& ident) {
    return getSugaredVar(ident)->asValue(ident.range(), method);
  }

  SugaredValuePtr getSugaredVar(
      const std::string& ident,
      const SourceRange& range,
      bool required = true) {
    auto retval = findInAnyFrame(ident);

    if (!retval) {
      static std::unordered_map<std::string, SugaredValuePtr> globals = {
          {"print", std::make_shared<PrintValue>()},
          {"float",
           makeMagic(
               "__float__",
               std::make_shared<CastValue>(FloatType::get(), prim::Float))},
          {"int",
           makeMagic(
               "__int__",
               std::make_shared<CastValue>(IntType::get(), prim::Int))},
          {"bool",
           makeMagic(
               "__bool__",
               std::make_shared<CastValue>(BoolType::get(), prim::Bool))},
          {"str",
           makeMagic(
               "__str__",
               std::make_shared<CastValue>(StringType::get(), prim::str))},
          {"getattr", std::make_shared<GetAttrValue>()},
          {"isinstance", std::make_shared<IsInstanceValue>()},
          // todo(zach): remove when we can correctly export torch.full via ONNX
          // or we have implicit conversion that can convert numbers to tensors
          {"_to_tensor",
           std::make_shared<CastValue>(TensorType::get(), prim::NumToTensor)},
          {"len",
           makeMagic(
               "__len__",
               std::make_shared<BuiltinFunction>(aten::len, at::nullopt))},
          {"hash", std::make_shared<BuiltinFunction>(aten::hash, at::nullopt)},
          {"min", std::make_shared<BuiltinFunction>(prim::min, at::nullopt)},
          {"max", std::make_shared<BuiltinFunction>(prim::max, at::nullopt)},
          {"abs", std::make_shared<BuiltinFunction>(prim::abs, at::nullopt)},
          {"all", std::make_shared<BuiltinFunction>(aten::all, at::nullopt)},
          {"list", std::make_shared<BuiltinFunction>(aten::list, at::nullopt)},
          {"ord", std::make_shared<BuiltinFunction>(aten::ord, at::nullopt)},
          {"rangelist",
           std::make_shared<BuiltinFunction>(prim::rangelist, at::nullopt)},
      };
      auto it = globals.find(ident);
      if (it != globals.end()) {
        retval = it->second;
      }
    }

    if (!retval) {
      if (auto type = resolver->resolveType(ident)) {
        const auto class_type = type->expect<ClassType>();
        retval = std::make_shared<script::ClassValue>(class_type);
      }
    }

    if (!retval) {
      retval = resolver->resolveValue(ident, method, range);
    }

    if (!retval && required) {
      // check if this value was not emitted in an if statement because of a
      // type mismatch. if it was, then we print a more informative error msg
      if (auto msg = findVariableTypeError(ident)) {
        throw ErrorReport(range) << *msg << "and was used here";
      }
      throw ErrorReport(range) << "undefined value " << ident;
    }
    return retval;
  }

  Value* getVar(const std::string& ident, const SourceRange& range) {
    return getSugaredVar(ident, range)->asValue(range, method);
  }

  std::vector<std::string> definedVariables() {
    std::vector<std::string> result;
    for (auto& kv : type_table) {
      result.push_back(kv.first);
    }
    return result;
  }

 private:
  TypeTable type_table;
  ValueTable value_table;
};

template <class T>
static Value* materializeConstant(
    T val,
    Graph& graph,
    const SourceRange& r,
    std::unordered_map<T, Value*>& map) {
  auto existing_constant = map.find(val);
  if (existing_constant != map.end()) {
    return existing_constant->second;
  }

  WithInsertPoint guard(graph.block()->nodes().front());
  auto new_constant = graph.insertConstant(val, nullptr, r);
  map[val] = new_constant;

  return new_constant;
}

static Value* ensureInt(const SourceRange& range, Value* v) {
  if (!v->type()->isSubtypeOf(IntType::get())) {
    throw ErrorReport(range)
        << "expected a int but found a " << v->type()->python_str();
  }
  return v;
}

inline bool isSupportedListElementType(const TypePtr& type) {
  return type->isSubtypeOf(TensorType::get()) ||
      type->isSubtypeOf(NumberType::get());
}

// Information for each def being emitted.
// Defs can be nested to support closures so we need a stack of this information
// Currently records information about the functions return type.
struct DefContext {
  TypePtr declared_return_type_; // nullptr if not annotated
  TypePtr merged_return_type_; // nullptr if a Return has not been seen yet
};

struct to_ir {
  to_ir(
      const Def& def,
      ResolverPtr resolver_,
      const Self& self,
      Function& method) // method being constructed
      : method(method),
        graph(method.graph()),
        resolver(std::move(resolver_)),
        typeParser_(resolver),
        environment_stack(nullptr) {
    AT_ASSERT(resolver);
    pushFrame(graph->block(), /*starts_def=*/true);

    // Type annotations exclude explicitly typing the "self" parameter, so in
    // the case that this is a method with self we expect one fewer parameter
    // annotation than the number of parameters this Def takes.
    if (self && def.decl().params().size() == 0) {
      throw ErrorReport(def.decl().params().range())
          << "methods must have a self argument";
    }
    method.setSchema(emitDef(def, self, graph->block()));
    runCleanupPasses(graph);
  }

 private:
  Function& method;
  std::shared_ptr<Graph> graph;
  ResolverPtr resolver;
  std::unordered_map<int64_t, Value*> integral_constants;
  std::unordered_map<double, Value*> fp_constants;
  ScriptTypeParser typeParser_;

  // Singly-linked list of environments. This top element contains a member
  // `next` that points to the most immediate enclosing scope's value.
  std::shared_ptr<Environment> environment_stack;
  std::vector<DefContext> def_stack_;

  void pushFrame(Block* b, bool starts_def = false) {
    if (starts_def) {
      def_stack_.emplace_back();
    }
    environment_stack =
        std::make_shared<Environment>(method, resolver, b, environment_stack);
  }
  std::shared_ptr<Environment> popFrame(bool ends_def = false) {
    auto old_frame = environment_stack;
    environment_stack = environment_stack->next;
    if (ends_def) {
      def_stack_.pop_back();
    }
    return old_frame;
  }

  FunctionSchema emitDef(const Def& def, const Self& self, Block* block) {
    auto schema = extractSchemaFromDef(def, self);
    // TODO need guards on init returning none
    if (schema.returns().size() == 1) {
      def_stack_.back().declared_return_type_ = schema.returns().at(0).type();
    }
    std::vector<Argument> arguments =
        emitFormalArguments(def, self, schema, block);

    // body
    auto stmts_list = moveAllReturnsToEnd(def.statements());
    emitStatements(stmts_list.begin(), stmts_list.end());
    std::vector<Argument> returns = {emitOutput(def.range(), schema, block)};
    return {def.name().name(), "", std::move(arguments), std::move(returns)};
  }

  std::vector<IValue> evaluateDefaults(
      const SourceRange& r,
      const std::vector<Expr>& default_types,
      const std::vector<Expr>& default_exprs) {
    std::vector<IValue> default_values;
    if (default_exprs.empty())
      return default_values;
    // To evaluate the default expressions, we create a graph with no inputs,
    // and whose returns are the default values we need.
    // We then run constant prop on this graph and check the results are
    // constant. This approach avoids having to have separate handling of
    // default arguments from standard expressions by piecing together existing
    // machinery for graph generation, constant propgation, and constant
    // extraction.
    auto tuple_type = Subscript::create(
        r,
        Var::create(r, Ident::create(r, "Tuple")),
        List<Expr>::create(r, default_types));
    auto blank_decl = Decl::create(
        r, List<Param>::create(r, {}), Maybe<Expr>::create(r, tuple_type));

    auto tuple_expr =
        TupleLiteral::create(r, List<Expr>::create(r, default_exprs));
    auto ret = Return::create(r, tuple_expr);
    auto def = Def::create(
        r,
        Ident::create(r, "defaults"),
        blank_decl,
        List<Stmt>::create(r, {ret}));
    auto m = std::make_shared<Module>();
    CompilationUnit cu;
    // set optimize to false since we don't need to run it in optimize mode
    cu.set_optimized(false);
    cu.define({def}, {resolver}, nullptr);
    Stack stack;
    cu.get_function("defaults").run(stack);
    return stack.at(0).toTuple()->elements();
  }

  std::vector<Argument> parseArgsFromDecl(const Decl& decl, const Self& self) {
    auto params_begin = decl.params().begin();
    auto params_end = decl.params().end();
    if (self) {
      ++params_begin;
    }
    std::vector<Argument> retval;

    std::vector<Expr> default_types;
    std::vector<Expr> default_exprs;
    // gather any non-empty default arguments
    for (auto it = params_begin; it != params_end; ++it) {
      auto param = *it;
      auto def = param.defaultValue();
      if (def.present()) {
        default_types.emplace_back(param.type().get());
        default_exprs.emplace_back(def.get());
      }
    }
    auto default_values =
        evaluateDefaults(decl.range(), default_types, default_exprs);

    auto defaults_it = default_values.begin();
    for (auto it = params_begin; it != params_end; ++it) {
      auto decl_arg = *it;

      TypePtr type;
      c10::optional<int32_t> N;
      bool is_inferred_type = false;
      if (!decl_arg.type().present()) {
        // If this param doesn't have a type, default to "tensor"
        is_inferred_type = true;
        type = TensorType::get();
        N = c10::nullopt;
      } else {
        // BroadcastList list can only appear at the argument level
        if (auto maybe_broad_list =
                typeParser_.parseBroadcastList(decl_arg.type().get())) {
          type = maybe_broad_list->first;
          N = maybe_broad_list->second;
        } else {
          type = typeParser_.parseTypeFromExpr(decl_arg.type().get());
          N = c10::nullopt;
        }
      }
      c10::optional<IValue> default_value = c10::nullopt;
      if (decl_arg.defaultValue().present()) {
        default_value = *defaults_it++;
      }
      auto arg = Argument(
          decl_arg.ident().name(),
          type,
          N,
          default_value,
          decl_arg.kwarg_only(),
          /*alias_info=*/c10::nullopt,
          is_inferred_type);
      retval.push_back(arg);
    }
    return retval;
  }

  std::vector<Argument> parseReturnFromDecl(const Decl& decl) {
    // we represent no annoation on a return type as having no values in the
    // schema's return() list
    // in emitReturn we take the actual return value to be the value of the
    // return statement if no one was provided here
    if (!decl.return_type().present())
      return {};

    if (typeParser_.parseBroadcastList(decl.return_type().get()))
      throw ErrorReport(decl.return_type().range())
          << "Broadcastable lists cannot appear as a return type";
    auto parsed_type = typeParser_.parseTypeFromExpr(decl.return_type().get());
    return {Argument(
        "",
        parsed_type,
        /*N =*/c10::nullopt,
        /*default_value =*/c10::nullopt,
        /*kwarg_only =*/false)};
  }
  FunctionSchema extractSchemaFromDef(const Def& def, const Self& self) {
    const auto name = def.name().name();
    std::vector<Argument> args = parseArgsFromDecl(def.decl(), self);
    std::vector<Argument> returns = parseReturnFromDecl(def.decl());
    return FunctionSchema(
        name, "", std::move(args), std::move(returns), false, false);
  }

  std::vector<Argument> emitFormalArguments(
      const Def& def,
      const Self& self,
      const FunctionSchema& schema,
      Block* block) {
    std::vector<Argument> arguments; // for schema
    // inputs
    auto it = def.decl().params().begin();
    auto end = def.decl().params().end();
    auto expected_annotation_size = def.decl().params().size();
    if (self) {
      expected_annotation_size--;
    }
    if (schema.arguments().size() != expected_annotation_size) {
      throw ErrorReport(def.decl().params().range())
          << "Number of type annotations for"
          << " function parameters (" << schema.arguments().size() << ")"
          << " does not match the number of parameters on the function ("
          << expected_annotation_size << ")!";
    }

    if (self) {
      AT_ASSERT(it != end);
      const auto& name = (*it).ident().name();
      Value* new_input = block->addInput()->setUniqueName(name);
      environment_stack->setSugaredVar(
          (*it).ident().range(), name, self(new_input));
      arguments.emplace_back(name, new_input->type());
      ++it;
    }
    size_t arg_annotation_idx = 0;
    for (; it != end; ++it) {
      auto& name = (*it).ident().name();
      // Add the input to the graph
      Value* new_input = block->addInput();
      if (meaningfulName(name)) {
        new_input->setUniqueName(name);
      }
      // Record the type for the schema and set the Type on the Value*
      arguments.push_back(schema.arguments().at(arg_annotation_idx++));
      new_input->setType(arguments.back().type());

      // NB: set type of new_input before setVar call so the Store is
      // typed appropriately
      environment_stack->setVar((*it).ident().range(), name, new_input);
    }
    return arguments;
  }

  Argument emitOutput(
      const SourceRange& range,
      const FunctionSchema& schema,
      Block* block) {
    // rewrites ensure there is always a return statement in program
    AT_ASSERT(def_stack_.back().merged_return_type_);
    // outputs
    Value* result = environment_stack->getVar("$return", range);
    block->registerOutput(result);
    return Argument("", def_stack_.back().merged_return_type_);
  }

  void emitStatements(const List<Stmt>& statements) {
    return emitStatements(statements.begin(), statements.end());
  }

  // XXX - right now closures are used _only_ for defining gradients internally
  // There are several unfinished aspects that make them unusable generally
  // 1. We do not have a type, ivalue, operator to represent prim::Function, so
  // closure_node has type None
  // 2. There is no export logic for it yet, so it cannot be
  // exported/python_printed
  // 3. There is nothing preventing the assignment of already existing variables
  // inside the closures
  //    the changes to those variables will just get forgotten.
  // 4. There is no parsing support in frontend.py, this is intentional since it
  //    prevents people from accidentally using this feature.
  std::shared_ptr<ClosureValue> emitClosure(
      std::function<void(Block*)> emit_body) {
    Node* closure_node = graph->insertNode(graph->create(prim::Function, 1));
    // it is not a real thing yet, so just say the type is None
    closure_node->output()->setType(NoneType::get());
    Block* block = closure_node->addBlock();
    {
      WithInsertPoint guard(block);
      pushFrame(block, /*starts_def=*/true);
      emit_body(block);
      popFrame(/*ends_def=*/true);
    }
    return std::make_shared<ClosureValue>(closure_node->output());
  }

  void emitClosure(const Def& def) {
    // invoked once the closure block is set as the enviroment
    auto emit_body = [&](Block* closure_block) {
      emitDef(
          def,
          nullptr,
          closure_block); // ignore schema return, we just wont use it for now
                          // since we never create a Method for the closure
    };
    auto closure_value = emitClosure(emit_body);
    environment_stack->setSugaredVar(
        def.name().range(), def.name().name(), closure_value);
  }

  void emitReturn(const Return& stmt) {
    Value* result = emitExpr(stmt.expr());
    TypePtr result_type = def_stack_.back().declared_return_type_;
    // result type is annotated, every return must convert to that type
    if (result_type) {
      // this guard skips implicit conversion from None -> Tensor for the return
      // type. otherwise forgetting a return a function returning a tensor will
      // cause a None to be converted to a tensor.
      if (!(result_type->isSubtypeOf(TensorType::get()) &&
            result->type()->isSubtypeOf(NoneType::get()))) {
        result = tryConvertToType(
            stmt.range(),
            *graph,
            result_type,
            result,
            /*allow_conversions=*/true);
      }

      if (!result->type()->isSubtypeOf(result_type)) {
        throw ErrorReport(stmt.range())
            << "Return value was annotated as having type "
            << result_type->python_str() << " but is actually of type "
            << result->type()->python_str();
      }
    } else {
      result_type = def_stack_.back().merged_return_type_;
      if (!result_type) {
        result_type = result->type();
      }
      if (!unifyTypes(result_type, result->type())) {
        throw ErrorReport(stmt.range())
            << "Previous return statement returned a value of type "
            << result_type->python_str()
            << " but this return statement returns a value of type "
            << result->type()->python_str();
      }
    }
    AT_ASSERT(result_type);
    def_stack_.back().merged_return_type_ = result_type;
    environment_stack->setVar(stmt.range(), "$return", result);
  }

  void emitStatements(
      List<Stmt>::const_iterator begin,
      List<Stmt>::const_iterator end) {
    for (; begin != end; ++begin) {
      auto stmt = *begin;
      switch (stmt.kind()) {
        case TK_IF:
          emitIf(If(stmt));
          break;
        case TK_WHILE:
          emitWhile(While(stmt));
          break;
        case TK_FOR:
          emitFor(For(stmt));
          break;
        case TK_ASSIGN:
          emitAssignment(Assign(stmt));
          break;
        case TK_AUG_ASSIGN:
          emitAugAssignment(AugAssign(stmt));
          break;
        case TK_GLOBAL:
          for (auto ident : Global(stmt).names()) {
            const auto& name = Ident(ident).name();
            environment_stack->setVar(
                ident.range(), name, graph->addInput(name));
          }
          break;
        case TK_EXPR_STMT: {
          auto expr = ExprStmt(stmt).expr();
          emitSugaredExpr(expr, 0);
        } break;
        case TK_RAISE:
          emitRaise(Raise(stmt).range());
          break;
        case TK_ASSERT:
          emitAssert(Assert(stmt));
          break;
        case TK_RETURN: {
          emitReturn(Return(stmt));
        } break;
        case TK_PASS:
          // Emit nothing for pass
          break;
        case TK_DEF:
          emitClosure(Def(stmt));
          break;
        default:
          throw ErrorReport(stmt)
              << "Unrecognized statement kind " << kindToString(stmt.kind());
      }
    }
  }

  std::shared_ptr<Environment> emitSingleIfBranch(
      Block* b,
      const List<Stmt>& branch,
      const Refinements& refinements) {
    pushFrame(b);
    WithInsertPoint guard(b);
    insertRefinements(refinements);
    emitStatements(branch);
    return popFrame();
  }

  Node* create(Symbol kind, const SourceRange& loc, size_t n_outputs) {
    return graph->create(kind, n_outputs)->setSourceRange(loc);
  }

  Value* emitTernaryIf(const TernaryIf& expr) {
    const auto& bool_info = findRefinements(expr.cond());
    Value* cond_value = emitCond(expr.cond());
    auto true_expr = [&] {
      insertRefinements(bool_info.true_refinements_);
      return emitExpr(expr.true_expr());
    };
    auto false_expr = [&] {
      insertRefinements(bool_info.false_refinements_);
      return emitExpr(expr.false_expr());
    };
    return emitIfExpr(expr.range(), cond_value, true_expr, false_expr);
  }

  Value* emitListComprehension(const ListComp& lc) {
    // this avoids a race condition where we would re-use the same temp name
    static std::atomic<size_t> tmp_count{0};
    const auto tmp_name =
        std::string("___list_acc") + std::to_string(tmp_count++);
    const auto list_value = emitExpr(lc.iter());
    if (list_value->type()->kind() != TypeKind::ListType) {
      // TODO: constraining iterators to be simple lists for now
      // as it makes easy to get list's element type.
      throw ErrorReport(lc.range())
          << "iterator expression is expected to be a list";
    }
    auto elem_types = list_value->type()->containedTypes();
    // TODO: users can easily change the type to (x,1) or float(x)
    // as in `float(x) for x in my_list_of_ints`
    // eventually, we would probably want to temporarily inject x
    // so we can evaluate the generator expression (e.g. `float(x)`) depending
    // on x

    // given `[x*2 for x in my_list]` this generates the following AST:
    // __list_acc = []
    // for x in my_list:
    //  __list_acc.append(x*2)
    const auto n = graph->insertNode(
        graph->createList(elem_types.at(0), at::ArrayRef<Value*>{}));
    environment_stack->setVar(lc.range(), tmp_name, n->output());
    const auto tmp_list_ident = Ident::create(lc.range(), tmp_name);
    const auto tmp_list_var = Var::create(lc.range(), tmp_list_ident);
    const auto append_ident = Ident::create(lc.range(), "append");
    const auto dot_op = Select::create(lc.range(), tmp_list_var, append_ident);
    const auto append_args_list = List<Expr>::create(lc.range(), {lc.elt()});
    const auto append_attrs = List<Attribute>::create(lc.range(), {});
    const auto apply_append =
        Apply::create(lc.range(), dot_op, append_args_list, append_attrs);
    const auto expr_stmt = ExprStmt::create(lc.range(), apply_append);
    const auto stmt_list = List<Stmt>::create(lc.range(), {expr_stmt});
    const auto iters_list = List<Expr>::create(lc.range(), {lc.iter()});
    const auto targets_list = List<Expr>::create(lc.range(), {lc.target()});
    const auto for_loop =
        For::create(lc.range(), targets_list, iters_list, stmt_list);
    emitFor(for_loop);
    return n->output();
  }

  // Insert subtyping refinements
  void insertRefinements(const Refinements& ref) {
    for (const auto& name_mappings : ref.mappings_) {
      const std::string& name = name_mappings.first;
      auto type = name_mappings.second.first;
      const auto& range = *name_mappings.second.second;
      Value* v = environment_stack->getVar(name, range);
      if (type != NoneType::get()) {
        Value* output = graph->insert(prim::unchecked_unwrap_optional, {v});
        environment_stack->setVar(range, name, output);
      }
      // todo @eellison - revisit inserting Nones when None subtypes Optional
    }
  }

  Value* emitShortCircuitIf(
      const SourceRange& loc,
      const TreeRef& first_expr,
      const TreeRef& second_expr,
      bool is_or) {
    const auto first_bool_info = findRefinements(first_expr);
    Value* first_value = emitCond(Expr(first_expr));

    // if the second expr in the short circuit is not evaluated,
    // than the first expression is False if the short circuit
    // is an `and` and True if the short circuit is an `or`.
    // `False and expr` -> False, `True or expr` -> True
    //
    // inserting it as a constant makes optimization easier

    Value* first_value_returned;

    const Refinements* first_expr_refinements;
    const Refinements* second_expr_refinements;
    // if it's an OR the first expr is emitted in the true branch
    // and the second expr in the false branch, if it's an AND the opposite
    if (is_or) {
      first_value_returned = graph->insertConstant(true, nullptr, loc);
      first_expr_refinements = &first_bool_info.true_refinements_;
      second_expr_refinements = &first_bool_info.false_refinements_;
    } else {
      first_value_returned = graph->insertConstant(false, nullptr, loc);
      first_expr_refinements = &first_bool_info.false_refinements_;
      second_expr_refinements = &first_bool_info.true_refinements_;
    }

    auto get_first_expr = [&] {
      insertRefinements(*first_expr_refinements);
      return first_value_returned;
    };

    auto get_second_expr = [&] {
      insertRefinements(*second_expr_refinements);
      return emitCond(Expr(second_expr));
    };

    // if this is an OR, eval second expression if first expr is False
    // If this is an AND, eval second expression if first expr is True
    if (is_or) {
      return emitIfExpr(loc, first_value, get_first_expr, get_second_expr);
    } else {
      return emitIfExpr(loc, first_value, get_second_expr, get_first_expr);
    }
  }

  Value* emitIfExpr(
      const SourceRange& range,
      Value* cond_value,
      std::function<Value*()> true_expr,
      std::function<Value*()> false_expr) {
    Node* n = graph->insertNode(create(prim::If, range, 0));

    n->addInput(cond_value);
    auto* true_block = n->addBlock();
    auto* false_block = n->addBlock();

    auto emit_if_expr = [this](Block* b, std::function<Value*()> expr_value) {
      pushFrame(b);
      WithInsertPoint guard(b);
      Value* out_val = expr_value();
      b->registerOutput(out_val);
      popFrame();
    };

    emit_if_expr(true_block, std::move(true_expr));
    emit_if_expr(false_block, std::move(false_expr));

    auto true_type = true_block->outputs().at(0)->type();
    auto false_type = false_block->outputs().at(0)->type();
    auto unified = unifyTypes(true_type, false_type);
    if (!unified) {
      throw ErrorReport(range)
          << "if-expression's true branch has type " << true_type->python_str()
          << " but false branch has type " << false_type->python_str();
    }

    // Add op outputs
    auto expr_value = n->addOutput()->setType(*unified); // Resulting value

    return expr_value;
  }

  Value* emitCond(const Expr& cond) {
    Value* v = emitExpr(cond);
    Value* out;
    try {
      auto bool_cast = environment_stack->getSugaredVar("bool", cond.range());
      out = asSimple(bool_cast->call(cond.get()->range(), method, {v}, {}, 0));
    } catch (...) {
      throw ErrorReport(cond.range()) << "Could not cast value of type "
                                      << v->type()->python_str() << " to bool";
    }
    // cast value not response for checking output type
    if (!out->type()->isSubtypeOf(BoolType::get())) {
      throw ErrorReport(cond)
          << "expected a bool expression for condition but found "
          << out->type()->python_str();
    }
    return out;
  }

  void emitIfElseBlocks(Value* cond_value, const If& stmt) {
    Node* n = graph->insertNode(create(prim::If, stmt.range(), 0));
    n->addInput(cond_value);
    const auto bool_info = findRefinements(stmt.cond());
    auto* true_block = n->addBlock();
    auto* false_block = n->addBlock();

    // Emit both blocks once to get the union of all mutated values
    auto save_true = emitSingleIfBranch(
        true_block, stmt.trueBranch(), bool_info.true_refinements_);
    auto save_false = emitSingleIfBranch(
        false_block, stmt.falseBranch(), bool_info.false_refinements_);

    // In python, every variable assigned in an if statement escapes
    // the scope of the if statement (all variables are scoped to the function).
    // Script is a subset of python: we consider variables to be in scope
    // as long as there is a definition of the variable along all paths
    // through the if statemnent
    // ----
    // if ...:
    //   a =
    // else:
    //   ...
    // ... = a  # error, a is not defined along all paths
    // ----
    // if ...:
    //   a =
    // else:
    //   a =
    // ... = a # OK, a is defined along all paths
    // ----
    // a = ...
    // if ...:
    //   a =
    // ... = a # OK, a is defined along all paths

    // ordered set, because we want deterministic graph output
    std::set<std::string> mutated_variables;

<<<<<<< HEAD
    // var is only defined in one branch save error in case it's used later
    auto err = [&](const std::string& v, const std::string& branch) {
      ErrorReport error(stmt);
      error << v << " is not defined in the " << branch;
      environment_stack->setVariableTypeError(v, error.what());
    };

    // When we access either the true or false environment,
    // we need to set the insertion point so the prim::Load is inserted
    // into the right block
    for (auto& v : save_true->definedVariables()) {
      {
        WithInsertPoint insert(false_block);
        if (save_false->findInAnyFrame(v)) {
          mutated_variables.insert(v);
        } else {
          err(v, "false branch");
        }
      }
    }
    for (auto& v : save_false->definedVariables()) {
      {
        WithInsertPoint insert(true_block);
        if (save_true->findInAnyFrame(v)) {
          mutated_variables.insert(v);
        } else {
          err(v, "true branch");
        }
=======
    for (auto& v : save_true->definedVariables()) {
      if (save_false->findInAnyFrame(v)) {
        mutated_variables.insert(v);
      } else {
        ErrorReport error(stmt);
        environment_stack->setVariableTypeError(v, [=]() -> std::string {
          error << v << " is not defined in the false branch";
          return error.what();
        });
      }
    }
    for (auto& v : save_false->definedVariables()) {
      if (save_true->findInAnyFrame(v)) {
        mutated_variables.insert(v);
      } else {
        ErrorReport error(stmt);
        environment_stack->setVariableTypeError(v, [=]() -> std::string {
          error << v << " is not defined in the true branch";
          return error.what();
        });
>>>>>>> fe5ceea5
      }
    }

    // Register outputs in each block
    for (const auto& x : mutated_variables) {
      Value* tv;
      Value* fv;
      {
        WithInsertPoint insert(true_block);
        tv = save_true->getVar(x, stmt.range());
      }
      {
        WithInsertPoint insert(false_block);
        fv = save_false->getVar(x, stmt.range());
      }
      auto unified = unifyTypes(tv->type(), fv->type());

      // attempt to unify the types. we allow variables to be set to different
      // types in each branch as long as that variable is not already in scope,
      // or if that variable does not get used later. here, we save the error
      // so that the error message will be more informative in the case that is
      // used later. When a is accessed in (a + 1), the error will get printed
      // if cond:
      //    a = 1
      // else:
      //    a = tensor
      // b = a + 1
      //
      if (!unified) {
        ErrorReport error(stmt);
        error << "Type mismatch: " << x << " is set to type "
              << tv->type()->python_str() << " in the true branch"
              << " and type " << fv->type()->python_str()
              << " in the false branch";
        if (save_true->findInParentFrame(x) ||
            save_false->findInParentFrame(x)) {
          throw error;
        } else {
          environment_stack->setVariableTypeError(x, [=]() -> std::string {
            return error.what();
          });
          continue;
        }
      }
      environment_stack->setType(x, *unified);
    }
  }

  void emitIf(const If& stmt) {
    // NOTE: emitIf checks on If stmt condition to see if the cond AST kind ==
    // is/is not, for such cases we do meta programming and disable emitting the
    // corresponding branches
    Expr cond = stmt.cond();

    if (cond.kind() != TK_IS && cond.kind() != TK_ISNOT) {
      // emit normal IF stmt for cases except TK_IS and TK_ISNOT
      Value* cond_value = emitCond(cond);
      emitIfElseBlocks(cond_value, stmt);
      return;
    }
    // meta programming on AST for is/is not cases and emit branches base on the
    // possible output of cond
    auto cond_op = BinOp(cond);
    SugaredValuePtr lhs_val = emitSugaredExpr(cond_op.lhs(), 1);
    SugaredValuePtr rhs_val = emitSugaredExpr(cond_op.rhs(), 1);

    List<Stmt> always_none_branch =
        cond.kind() == TK_IS ? stmt.trueBranch() : stmt.falseBranch();
    List<Stmt> never_none_branch =
        cond.kind() == TK_IS ? stmt.falseBranch() : stmt.trueBranch();

    auto lhs_none = lhs_val->isNone();
    auto rhs_none = rhs_val->isNone();

    // Dispatch logic (A: ALWAYS, N: NEVER, M: MAYBE):
    //
    // AA, -> emit always_none_branch
    // AN , NA-> emit never_none_branch
    // MA, MM, MN, NM, NN, AM -> emit both conditional branches

    if (lhs_none == ALWAYS && rhs_none == ALWAYS) {
      // None is/is not None: only emit the always_none_branch
      emitStatements(always_none_branch);
    } else if (
        (lhs_none == ALWAYS && rhs_none == NEVER) ||
        (lhs_none == NEVER && rhs_none == ALWAYS)) {
      // lhs_val/rhs_val with A/M: only emit never_none_branch
      emitStatements(never_none_branch);
    } else {
      // all other cases for lhs_val and rhs_val
      // emit the whole If stmt as usual, finish emitCond first
      auto lhs_range = cond_op.lhs().get()->range();
      auto rhs_range = cond_op.rhs().get()->range();

      auto kind = getNodeKind(cond.kind(), cond.get()->trees().size());
      Value* cond_value = emitBuiltinCall(
          cond.get()->range(),
          *method.graph(),
          kind,
          c10::nullopt,
          {lhs_val->asValue(lhs_range, method),
           rhs_val->asValue(rhs_range, method)},
          {},
          /*required=*/true);
      emitIfElseBlocks(cond_value, stmt);
    }
  }

  // *********************** Loop Operators ************************************
  // Emits a loop operators conforming to the semantics specified at
  // https://github.com/onnx/onnx/blob/master/docs/Operators.md#experimental-loop
  // TODO: implement scan_outputs

  // the format of the Loop instruction is:
  // loop_carried_outputs* = Loop(max_trip_count, start_condition,
  //                              loop_carried_inputs*)
  //                    block0(loop_counter, loop_carried_block*) {
  //                       <body>
  //                       -> (continue_condition, loop_carried_block_outputs*)
  //                    }
  // all loop_carried_... lists are the same length and represent the value of
  // loop-carried variables whose definitions are updated as the loop executes
  // in a way that ensure single static assignment.

  void emitLoopCommon(
      SourceRange range,
      const List<Stmt>& body,
      const std::function<void(Value*, std::shared_ptr<Environment>)>&
          current_element_assigner,
      c10::optional<Expr> cond,
      Value* max_trip_count_val = nullptr) {
    if (!max_trip_count_val) {
      max_trip_count_val = materializeConstant(
          std::numeric_limits<int64_t>::max(),
          *graph,
          range,
          integral_constants);
    }

    Value* cond_val = (cond) ? emitCond(cond.value())
                             : graph->insertConstant(true, nullptr, range);

    Node* n = graph->insertNode(create(prim::Loop, range, 0));
    WithInsertPoint guard(n);

    n->addInput(max_trip_count_val);
    n->addInput(cond_val);
    auto* body_block = n->addBlock();
    Value* trip_count =
        body_block->addInput()->setType(IntType::get()); // Iteration num

    {
      pushFrame(body_block);
      WithInsertPoint guard(body_block);

      // current_element_assigner uses an induction variable
      // to set a current element
      if (current_element_assigner) {
        current_element_assigner(trip_count, environment_stack);
      }

      emitStatements(body);

      Value* block_condition = (cond)
          ? emitCond(cond.value())
          : graph->insertConstant(true, nullptr, range);

      body_block->registerOutput(block_condition);

      popFrame();
    }
  }

  void emitForRange(
      const SourceRange& range,
      const Ident& target,
      const List<Expr>& args,
      const List<Stmt>& body) {
    Value *end_val = nullptr, *start_val = nullptr, *step_val = nullptr;
    bool isSimpleRange = (args.size() == 1);
    std::vector<Value*> argVals;
    for (auto i : args) {
      argVals.push_back(ensureInt(range, emitExpr(i)));
    }
    if (isSimpleRange) {
      end_val = argVals[0];
      start_val = end_val->owningGraph()->insertConstant(0);
      step_val = end_val->owningGraph()->insertConstant(1);
      start_val->node()->setSourceRange(range);
      end_val->node()->setSourceRange(range);
    } else if (args.size() == 2 || args.size() == 3) {
      start_val = argVals[0];
      end_val = argVals[1];
      if (args.size() == 3) {
        step_val = argVals[2];
      } else {
        step_val = end_val->owningGraph()->insertConstant(1);
        step_val->node()->setSourceRange(range);
      }
    } else if (args.size() == 0) {
      throw ErrorReport(range) << "range expected 1 arguments, got 0";
    } else {
      throw ErrorReport(range)
          << "range expected at most 3 arguments, got " << args.size();
    }
    const auto& ident_name = target.name();
    TORCH_CHECK(
        end_val != nullptr && start_val != nullptr && step_val != nullptr,
        "Expected non-null pointers for range() arguments");
    auto addOp = [end_val, range](
                     Graph* g, NodeKind kind, ArrayRef<Value*> inputs) {
      return g->insertNode(g->create(kind, inputs, 1))
          ->setSourceRange(range)
          ->output()
          ->setType(IntType::get());
    };
    auto assigner =
        [addOp, ident_name, range, start_val, step_val, isSimpleRange](
            Value* index, std::shared_ptr<Environment> env) {
          Value* derived_index;
          if (isSimpleRange) {
            derived_index = index;
          } else {
            auto g = index->owningGraph();
            derived_index =
                addOp(g, aten::__derive_index, {index, start_val, step_val});
          }
          env->setVar(range, ident_name, derived_index);
        };
    Value* max_trip_count_val;
    if (isSimpleRange) {
      max_trip_count_val = end_val;
    } else {
      auto g = start_val->owningGraph();
      Value* cond_value = emitBuiltinCall(
          range,
          *g,
          aten::eq,
          c10::nullopt,
          {step_val, g->insertConstant(0)},
          {},
          /*required=*/true);
      Node* n = g->insertNode(create(prim::If, range, 0));
      n->addInput(cond_value);
      auto true_block = n->addBlock();
      n->addBlock();
      {
        WithInsertPoint guard(true_block);
        g->insert(
            prim::RaiseException,
            {std::string("range() arg 3 must not be zero")},
            {},
            range);
      }
      max_trip_count_val =
          addOp(g, aten::__range_length, {start_val, end_val, step_val});
    }
    emitLoopCommon(range, body, assigner, {}, max_trip_count_val);
  }

  void emitForInListLoop(
      const For& stmt,
      const std::shared_ptr<torch::jit::script::SimpleValue>& siv) {
    auto targets = stmt.targets();
    auto itrs = stmt.itrs();
    auto body = stmt.body();
    auto& range = stmt.range();
    auto target = Var(targets[0]).name();

    auto listArg = siv->asValue(range, method);
    auto max_trip_count_val = emitBuiltinCall(
        range,
        *graph,
        aten::len,
        c10::nullopt,
        {listArg},
        {},
        /*required=*/true);
    const auto& ident_name = target.name();
    auto assigner = [ident_name, range, listArg, this](
                        Value* index, std::shared_ptr<Environment> env) {
      auto cur_elm = emitBuiltinCall(
          range,
          *this->graph,
          aten::select,
          c10::nullopt,
          {listArg, index},
          {},
          /*required=*/true);
      env->setVar(range, ident_name, cur_elm);
    };
    emitLoopCommon(range, body, assigner, {}, max_trip_count_val);
  }

  void emitForInTensorLoop(const For& stmt, Value* tensorArg) {
    auto targets = stmt.targets();
    auto target = Var(targets[0]).name();
    auto itrs = stmt.itrs();
    auto body = stmt.body();
    auto& range = stmt.range();

    auto outermost_dim_index = graph->insertConstant(0, IntType::get(), range);
    auto num_dim = graph->insert(aten::dim, {tensorArg});
    Value* cond_value = emitBuiltinCall(
        range,
        *method.graph(),
        aten::eq,
        c10::nullopt,
        {num_dim, outermost_dim_index},
        {},
        /*required=*/true);

    Node* n = graph->insertNode(create(prim::If, range, 0));
    n->addInput(cond_value);
    auto true_block = n->addBlock();
    n->addBlock();
    {
      WithInsertPoint guard(true_block);
      graph->insert(
          prim::RaiseException,
          {std::string("iteration over a 0-d tensor")},
          {},
          range);
    }

    auto sizes_tuple = emitBuiltinCall(
        range,
        *graph,
        aten::size,
        c10::nullopt,
        {tensorArg},
        {},
        /*required=*/true);

    auto max_trip_count_val = emitBuiltinCall(
        range,
        *graph,
        aten::select,
        c10::nullopt,
        {sizes_tuple, outermost_dim_index},
        {},
        /*required=*/true);

    const auto& ident_name = target.name();
    auto assigner = [outermost_dim_index, ident_name, range, tensorArg, this](
                        Value* index, std::shared_ptr<Environment> env) {
      auto cur_elm = emitBuiltinCall(
          range,
          *this->graph,
          aten::select,
          c10::nullopt,
          {tensorArg, outermost_dim_index, index},
          {},
          /*required=*/true);
      env->setVar(range, ident_name, cur_elm);
    };

    emitLoopCommon(range, body, assigner, {}, max_trip_count_val);
  }

  void emitFor(const For& stmt) {
    // For now, we only support range loops. e.g. for i in range(3): ...

    auto targets = stmt.targets();
    auto itrs = stmt.itrs();
    auto body = stmt.body();
    if (stmt.itrs().size() != 1) {
      throw ErrorReport(stmt)
          << "List of iterables is not supported currently.";
    }
    if (targets.size() != 1) {
      throw ErrorReport(stmt)
          << "Iteration variable unpacking is not supported";
    }

    if (targets[0].kind() != TK_VAR) {
      throw ErrorReport(targets[0])
          << "unexpected expression in variable initialization of for loop";
    }
    auto target = Var(targets[0]).name();

    // match range(<expr>) style loops
    // itrs must consist of a single Apply node
    if (itrs[0].kind() == TK_APPLY) {
      Apply range_iterator = Apply(itrs[0]);
      if (range_iterator.callee().kind() == TK_VAR) {
        Var var = Var(range_iterator.callee());
        if (var.name().name() == "range") {
          return emitForRange(
              stmt.range(), target, range_iterator.inputs(), body);
        }
      }
    }

    // it isn't a range(<expr>) loop, treat it as a sugared value that maybe can
    // be unrolled
    auto sv = emitSugaredExpr(itrs[0], 1);

    auto siv = std::dynamic_pointer_cast<SimpleValue>(sv);

    // for-in lists
    if (siv && siv->getValue()->type()->kind() == TypeKind::ListType) {
      emitForInListLoop(stmt, siv);
      return;
    }

    // for-in tensors
    if (siv && siv->getValue()->type()->isSubclass(TypeKind::TensorType)) {
      auto value = siv->asValue(stmt.range(), method);
      emitForInTensorLoop(stmt, value);
      return;
    }

    auto instances = sv->asTuple(stmt.range(), method);
    const std::string& target_name = target.name();
    pushFrame(environment_stack->block());
    for (const auto& inst : instances) {
      environment_stack->setSugaredVar(itrs[0].range(), target_name, inst);
      emitStatements(body);
    }

    for (const auto& n : environment_stack->definedVariables()) {
      if (environment_stack->findInParentFrame(n)) {
        environment_stack->next->setVar(
            stmt.range(), n, environment_stack->getVar(n, stmt.range()));
      }
    }
    popFrame();
  }

  void emitWhile(const While& stmt) {
    auto cond = stmt.cond();
    emitLoopCommon(stmt.range(), stmt.body(), nullptr, cond, nullptr);
  }

  // Currently we do not support assigning exceptions to variables,
  // a = Exception("hi")
  // raise a
  //
  // We ignore the expression following raise
  //
  // NYI: add exception logic to control-flow nodes
  // if True:
  //   a = 1
  // else
  //   raise Exception("Hi")
  // print(a)
  void emitRaise(const SourceRange& loc) {
    const std::string exception = "Exception";
    auto string_input = insertConstant(*graph, exception, nullptr, loc);
    graph->insert(prim::RaiseException, {string_input}, {}, loc);
  }

  void emitAssert(const Assert& stmt) {
    Value* cond_value = emitCond(stmt.test());
    Node* n = graph->insertNode(create(prim::If, stmt.range(), 0));

    n->addInput(cond_value);
    /* true_block =*/n->addBlock();
    auto* false_block = n->addBlock();

    // if assert test is false throw exception
    pushFrame(false_block);
    WithInsertPoint guard(false_block);
    emitRaise(stmt.range());
    popFrame();
  }

  // Validate that the `lhs` Expr's in an assignment statement are valid. That
  // is:
  //
  // 1) All lhs Expr's are either Var or Starred nodes
  // 2) There is at most one Starred node in the lhs Expr
  // 3) A Starred node can only appear when there is another non-Starred lhs
  //    Expr. Concretely this means that `*abc = func()` is illegal. Unpacking
  //    all outputs into a tuple is covered by `abc = func()`.
  bool calcNumStarredUnpack(const List<Expr>& lhs, const SourceRange& r) {
    size_t num_normal_assign = 0;
    size_t num_starred = 0;
    for (const auto& assignee : lhs) {
      if (assignee.kind() == TK_VAR || assignee.kind() == TK_SUBSCRIPT) {
        num_normal_assign++;
      } else if (assignee.kind() == TK_STARRED) {
        num_starred++;
      } else {
        throw ErrorReport(assignee) << "lhs of assignment must be a variable, "
                                    << "subscript, or starred expression.";
      }
    }

    if (num_starred > 1) {
      throw ErrorReport(r)
          << "Only one starred expression is allowed on the lhs.";
    }

    if (num_starred > 0 && num_normal_assign == 0) {
      throw ErrorReport(r) << "A Starred expression may only appear on the "
                           << "lhs within the presence of another non-starred"
                           << " expression.";
    }

    return num_starred;
  }

  // Get the appropriate builtin op for this augmented assignment
  // If the RHS is a tensor, return the corresponding ATen in-place op
  // If it's a list of scalars, then return the corresponding list augment op
  Symbol getAugOp(const AugAssign& stmt, bool isTensor) {
    switch (stmt.aug_op()) {
      case '+':
        return isTensor ? aten::add_ : aten::add;
      case '-':
        return isTensor ? aten::sub_ : aten::sub;
      case '/':
        return isTensor ? aten::div_ : aten::div;
      case '*':
        return isTensor ? aten::mul_ : aten::mul;
      default:
        throw ErrorReport(stmt)
            << "Unknown augmented assignment: " << kindToString(stmt.aug_op());
    }
  }

  // Emit nodes for augmented assignments like `+=`
  void emitAugAssignment(const AugAssign& stmt) {
    switch (stmt.lhs().kind()) {
      case TK_VAR: {
        emitAugAssignmentToVar(stmt);
      } break;
      case '.': {
        emitAugAssignmentToSelectVar(stmt);
      } break;
      case TK_SUBSCRIPT: {
        emitAugAssignmentToSubscript(stmt);
      } break;
      default:
        throw ErrorReport(stmt.lhs())
            << "unexpected expression on "
            << "left-hand side of augmented assignment.";
    }
  }

  // This will be called when there is a class param or module buffer
  // mutation which make the LHS of the expr be a select expression
  //
  // Example like:
  // class A(Module):
  //  def __init__():
  //    self.register_buffer("running_var", torch.zeros(1))
  //
  //  def forward():
  //    self.num_batches += 1
  //
  // In this case we will only consider the scenario that the module
  // buffer type is a tensor, and we emit the corresponding tensor
  // in place op, and throw error for other unsupported types
  void emitAugAssignmentToSelectVar(const AugAssign& stmt) {
    const auto lhs = Select(stmt.lhs());
    const auto lhsSugaredVar =
        environment_stack->getSugaredVar(Var(lhs.value()).name());
    const auto lhsValue =
        lhsSugaredVar->attr(lhs.range(), method, lhs.selector().name())
            ->asValue(lhs.range(), method);
    if (lhsValue->type()->isSubtypeOf(TensorType::get())) {
      // for module parameter/buffer assignment, only consider tensor types,
      // emit the corresponding in-place op
      const auto rhs = NamedValue(stmt.rhs().range(), emitExpr(stmt.rhs()));
      const auto self = NamedValue(stmt.lhs().range(), "self", lhsValue);
      emitBuiltinCall(
          stmt.range(),
          *method.graph(),
          getAugOp(stmt, /*isTensor=*/true),
          self,
          {rhs},
          {},
          /*required=*/true);

    } else {
      throw ErrorReport(stmt.lhs())
          << "left-hand side of augmented assignment to module "
          << "parameters/buffers can only be tensor types";
    }
  }

  void emitAugAssignmentToVar(const AugAssign& stmt) {
    const auto lhs = Var(stmt.lhs());
    const auto lhsValue = environment_stack->getSugaredVar(lhs.name())
                              ->asValue(lhs.range(), method);
    if (lhsValue->type()->isSubtypeOf(TensorType::get())) {
      // for tensors, emit the corresponding in-place op
      const auto rhs = NamedValue(stmt.rhs().range(), emitExpr(stmt.rhs()));
      const auto self = NamedValue(stmt.lhs().range(), "self", lhsValue);
      const auto output = emitBuiltinCall(
          stmt.range(),
          *method.graph(),
          getAugOp(stmt, /*isTensor=*/true),
          self,
          {rhs},
          {},
          /*required=*/true);

      environment_stack->setVar(lhs.range(), lhs.name().name(), output);
    } else {
      // for primitive types, desugar into a simple assignment
      //   e.g. foo += 1 becomes foo.2 = foo + 1
      Ident lhs = Var(stmt.lhs()).name();
      Expr expr = BinOp::create(
          stmt.range(),
          stmt.aug_op(),
          Var::create(lhs.range(), lhs),
          stmt.rhs());
      environment_stack->setVar(lhs.range(), lhs.name(), emitExpr(expr));
    }
  }

  void emitAugAssignmentToSubscript(const AugAssign& stmt) {
    // Process the base list value
    const auto lhs = Subscript(stmt.lhs());
    const auto sliceable = emitExpr(lhs.value());

    if (sliceable->type()->isSubtypeOf(TensorType::get())) {
      // If it's a tensor, just fully evaluate the subscript operation and emit
      // an in-place assignment
      std::vector<Value*> tensorIndices;
      Value* sliced;
      std::tie(sliced, tensorIndices) = emitIntAndSliceIndexing(
          lhs.range(), sliceable, lhs.subscript_exprs());

      const auto slicedArg = NamedValue(stmt.lhs().range(), "self", sliced);
      const auto rhs = NamedValue(stmt.rhs().range(), emitExpr(stmt.rhs()));
      if (tensorIndices.size() == 0) {
        // Common case: we only tried to index with int and slices. Emit the
        // correct augmented assignment op to the sliced value
        emitBuiltinCall(
            stmt.range(),
            *method.graph(),
            getAugOp(stmt, /*isTensor=*/true),
            slicedArg,
            {rhs},
            {},
            /*required=*/true);
      } else {
        // Special case: we tried to do "advanced indexing". Lower this expr
        // into `index` and `index_put_` ops with tensordices of Tensor?[]
        const auto indices = graph
                                 ->insertNode(graph->createList(
                                     OptionalType::ofTensor(), tensorIndices))
                                 ->output();
        const auto indexed =
            graph->insert(aten::index, {slicedArg, indices}, {}, stmt.range());
        const auto augmented = emitBuiltinCall(
            stmt.range(),
            *method.graph(),
            getAugOp(stmt, /*isTensor=*/true),
            indexed,
            {rhs},
            {},
            /*required=*/true);
        graph->insert(
            aten::index_put_,
            {slicedArg, indices, augmented},
            {},
            stmt.range());
      }
    } else {
      // Otherwise, it should be a list.  Lower this expression into:
      //     list.set_item(get_item(idx).add_(value))
      // similar to how Python handles things.
      const auto listType = sliceable->type()->cast<ListType>();
      AT_ASSERT(listType != nullptr);

      bool isTensorList =
          listType->getElementType()->isSubtypeOf(TensorType::get());

      // Get the idx to augment
      const auto subscriptExprs = lhs.subscript_exprs();
      if (subscriptExprs.size() != 1) {
        throw ErrorReport(subscriptExprs)
            << "Sliced expression not yet supported for"
            << " subscripted list augmented assignment. "
            << "File a bug if you want this.";
      }
      const auto idxValue = emitExpr(subscriptExprs[0]);

      const auto listArg = NamedValue(lhs.value().range(), "list", sliceable);
      const auto idxArg = NamedValue(subscriptExprs.range(), "idx", idxValue);
      const auto valueArg =
          NamedValue(stmt.rhs().range(), "value", emitExpr(stmt.rhs()));

      const auto getItem =
          graph->insert(aten::select, {listArg, idxArg}, {}, stmt.range());
      const auto augmentedItem = graph->insert(
          getAugOp(stmt, isTensorList), {getItem, valueArg}, {}, stmt.range());
      graph->insert(
          aten::_set_item, {listArg, idxArg, augmentedItem}, {}, stmt.range());
    }
  }

  // Emit mutating assignments like `foo[0] = bar`
  void emitSubscriptAssign(
      const SourceRange& stmtRange,
      const Subscript& lhs,
      const Expr& rhs) {
    emitSubscriptAssign(stmtRange, lhs, NamedValue(rhs.range(), emitExpr(rhs)));
  }

  void emitSubscriptAssign(
      const SourceRange& stmtRange,
      const Subscript& lhs,
      const NamedValue& rhs) {
    // First check the base value.
    auto sliceable = emitExpr(lhs.value());

    // If it's a tensor, copy the RHS data into it
    if (sliceable->type()->isSubtypeOf(TensorType::get())) {
      std::vector<Value*> tensorIndices;
      Value* sliced;
      // Handle multi-dimensional slicing: first emit int/slice indexing
      // TODO: the Python equivalent code has special-cased copy_to
      // broadcasting to match NumPy semantics (see PR#4853). We can't
      // replicate that without knowing the size of the Tensor; so really that
      // code should be moved into the aten function
      std::tie(sliced, tensorIndices) = emitIntAndSliceIndexing(
          lhs.range(), sliceable, lhs.subscript_exprs());

      const auto slicedArg = NamedValue(lhs.range(), sliced);
      if (tensorIndices.size() == 0) {
        // Common case: we only tried to index with int and slices. Copy the
        // RHS into the resulting tensor.
        graph->insert(aten::copy_, {slicedArg, rhs}, {}, stmtRange);
      } else {
        // Special case: we tried to do "advanced indexing" with a tensor.
        // Dispatch to `aten::index_put_` with tensorindices of Tensor?[]
        const auto indices = graph
                                 ->insertNode(graph->createList(
                                     OptionalType::ofTensor(), tensorIndices))
                                 ->output();

        graph->insert(
            aten::index_put_, {slicedArg, indices, rhs}, {}, stmtRange);
      }

      // Otherwise, this is a list. Dispatch to aten::_set_item to both select
      // and assign
    } else {
      const auto subscript = lhs.subscript_exprs();
      if (subscript.size() != 1 || subscript[0].kind() == TK_SLICE_EXPR) {
        throw ErrorReport(subscript)
            << "Sliced expression not yet supported for"
            << " subscripted list assignment. "
            << "File a bug if you want this.";
      }

      std::vector<NamedValue> args;
      args.emplace_back(lhs.value().range(), "list", sliceable);
      args.emplace_back(
          lhs.subscript_exprs().range(), "idx", emitExpr(subscript[0]));
      args.push_back(rhs);

      graph->insert(aten::_set_item, args, {}, stmtRange);
    }
  }

  void emitTupleAssign(const TupleLiteral& tl, const Expr& rhs) {
    size_t n_binders = tl.inputs().size();
    bool starred_unpack = calcNumStarredUnpack(tl.inputs(), tl.range());
    if (starred_unpack)
      n_binders--;
    auto output = emitSugaredExpr(rhs, n_binders);
    auto outputs = output->asTuple(
        rhs.range(),
        method,
        starred_unpack ? c10::nullopt : c10::optional<size_t>{n_binders});
    if (outputs.size() < n_binders) {
      throw ErrorReport(tl)
          << "need " << (starred_unpack ? "at least " : "") << n_binders
          << " values to unpack but found only " << outputs.size();
    }
    if (outputs.size() > n_binders && !starred_unpack) {
      throw ErrorReport(tl) << "too many values to unpack: need " << n_binders
                            << " but found " << outputs.size();
    }
    int i = 0;
    for (auto assignee : tl.inputs()) {
      switch (assignee.kind()) {
        case TK_SUBSCRIPT:
          emitSubscriptAssign(
              rhs.range(),
              Subscript(assignee),
              NamedValue(
                  rhs.range(), outputs.at(i)->asValue(rhs.range(), method)));
          i++;
          break;
        case TK_VAR:
          environment_stack->setSugaredVar(
              assignee.range(), Var(assignee).name().name(), outputs.at(i));
          i++;
          break;
        case TK_STARRED: {
          auto var = Starred(assignee).expr();
          if (var.kind() != TK_VAR) {
            throw ErrorReport(var)
                << "Cannot pack a tuple into a non-variable.";
          }
          size_t n_matched = outputs.size() - n_binders;
          ArrayRef<std::shared_ptr<SugaredValue>> outputs_ref = outputs;
          auto values = fmap(
              outputs_ref.slice(i, n_matched),
              [&](const std::shared_ptr<SugaredValue>& v) {
                return v->asValue(assignee.range(), method);
              });
          auto tup = graph->insertNode(graph->createTuple(values))->output();
          environment_stack->setVar(var.range(), Var(var).name().name(), tup);
          i += n_matched;
        } break;
        default:
          throw ErrorReport(assignee)
              << "unexpected expression on the left-hand side";
      }
    }
  }

  void emitAssignment(const Assign& stmt) {
    switch (stmt.lhs().kind()) {
      case TK_VAR: {
        auto v = Var(stmt.lhs());
        environment_stack->setSugaredVar(
            v.range(), v.name().name(), emitSugaredExpr(stmt.rhs(), 1));
      } break;
      case TK_TUPLE_LITERAL:
        emitTupleAssign(TupleLiteral(stmt.lhs()), stmt.rhs());
        break;
      case '.':
        emitSelectAssign(stmt);
        break;
      case TK_SUBSCRIPT:
        emitSubscriptAssign(stmt.range(), Subscript(stmt.lhs()), stmt.rhs());
        break;
      default:
        throw ErrorReport(stmt.lhs())
            << "unexpected expression on left-hand side of assignment.";
    }
  }

  void emitSelectAssign(const Assign& stmt) {
    const auto lhs = Select(stmt.lhs());
    const auto basename = Var(lhs.value()).name();
    const auto rhsValue =
        emitSugaredExpr(stmt.rhs(), 1)->asValue(stmt.rhs().range(), method);
    auto userObject = environment_stack->getSugaredVar(basename);
    userObject->setAttr(stmt.range(), method, lhs.selector().name(), rhsValue);
  }

  NodeKind getNodeKind(int kind, int ninputs) {
    switch (kind) {
      case '+':
        return aten::add;
      case '-':
        return aten::sub;
      case TK_UNARY_MINUS:
        return aten::neg;
      case '*':
        return aten::mul;
      case TK_POW:
        return aten::pow;
      case '@':
        return aten::matmul;
      case TK_STARRED:
        return prim::Starred;
      case '/':
        return aten::div;
      case '%':
        return aten::remainder;
      case TK_NE:
        return aten::ne;
      case TK_EQ:
        return aten::eq;
      case '<':
        return aten::lt;
      case '>':
        return aten::gt;
      case TK_LE:
        return aten::le;
      case TK_GE:
        return aten::ge;
      case TK_AND:
        return aten::__and__;
      case TK_OR:
        return aten::__or__;
      case TK_IS:
        return aten::__is__;
      case TK_ISNOT:
        return aten::__isnot__;
      case TK_NOT:
        return aten::__not__;
      case TK_FLOOR_DIV:
        return aten::floordiv;
      case '&':
        return aten::__and__;
      case '|':
        return aten::__or__;
      case '^':
        return aten::__xor__;
      default:
        throw std::runtime_error("unknown kind " + std::to_string(kind));
    }
  }

  std::string getOperatorOverload(int kind, int ninputs) {
    switch (kind) {
      case '+':
        return "__add__";
      case '-':
        return "__sub__";
      case TK_UNARY_MINUS:
        return "__neg__";
      case '*':
        return "__mul__";
      case TK_POW:
        return "__pow__";
      case '/':
        return "__truediv__";
      case '%':
        return "__mod__";
      case TK_NE:
        return "__ne__";
      case TK_EQ:
        return "__eq__";
      case '<':
        return "__lt__";
      case '>':
        return "__gt__";
      case TK_LE:
        return "__le__";
      case TK_GE:
        return "__ge__";
      case '&':
        return "__and__";
      case '|':
        return "__or__";
      case '^':
        return "__xor__";
      default:
        throw std::runtime_error("unknown kind " + std::to_string(kind));
    }
  }

  std::vector<NamedValue> getNamedValues(
      const TreeList& trees,
      bool maybe_unpack) {
    std::vector<NamedValue> values;
    for (const auto& tree : trees) {
      if (maybe_unpack && tree->kind() == TK_STARRED) {
        auto starred = Starred(tree);
        auto entries = emitSugaredExpr(starred.expr(), 1)
                           ->asTuple(starred.range(), method);
        for (const auto& entry : entries) {
          values.emplace_back(
              tree->range(), entry->asValue(starred.range(), method));
        }
      } else {
        values.emplace_back(tree->range(), emitExpr(Expr(tree)));
      }
    }
    return values;
  }
  std::vector<NamedValue> getNamedValues(
      const List<Expr>& trees,
      bool maybe_unpack) {
    return getNamedValues(trees.tree()->trees(), maybe_unpack);
  }

  std::vector<Value*> getValues(const TreeList& trees, bool maybe_unpack) {
    return toValues(*graph, getNamedValues(trees, maybe_unpack));
  }
  std::vector<Value*> getValues(const List<Expr>& trees, bool maybe_unpack) {
    return getValues(trees.tree()->trees(), maybe_unpack);
  }

  std::vector<NamedValue> emitAttributes(const List<Attribute>& attributes) {
    return fmap(attributes, [&](const Attribute& attr) {
      return NamedValue(
          attr.range(), attr.name().name(), emitExpr(attr.value()));
    });
  }

  void checkApplyExpr(Apply& apply, SourceRange& loc) {
    if (apply.inputs().size() != 2) {
      throw ErrorReport(loc) << Var(apply.callee()).name().name()
                             << " expected exactly two arguments but found "
                             << apply.inputs().size();
    }
    if (apply.attributes().size() > 0) {
      throw ErrorReport(loc)
          << Var(apply.callee()).name().name() << " takes no keyword arguments";
    }
  }

  std::shared_ptr<SugaredValue> emitApplyExpr(Apply& apply, size_t n_binders) {
    auto sv = emitSugaredExpr(apply.callee(), 1);
    auto loc = apply.callee().range();
    if (auto fork_value = dynamic_cast<ForkValue*>(sv.get())) {
      auto& trees = apply.inputs().tree()->trees();
      if (trees.size() < 1) {
        throw ErrorReport(loc) << "Expected at least one argument to fork()";
      }
      auto forked = emitSugaredExpr(Expr(trees[0]), 1);
      TreeList sliced_trees(trees.begin() + 1, trees.end());
      auto inputs = getNamedValues(sliced_trees, true);
      auto attributes = emitAttributes(apply.attributes());
      return emitForkExpr(loc, forked, inputs, attributes);
    } else if (auto annotate_value = dynamic_cast<AnnotateValue*>(sv.get())) {
      checkApplyExpr(apply, loc);
      TypePtr type = typeParser_.parseTypeFromExpr(apply.inputs()[0]);
      Value* expr = tryConvertToType(
          apply.range(),
          *graph,
          type,
          emitExpr(apply.inputs()[1], type),
          /*allow_conversions=*/true);

      // This is to ensure even if user forgets to call annotate None with the
      // Optional wrapper type, we still generate the correct value with the
      // Optional type. e.g. it makes annoate(Tensor, None) to behave the same
      // with annotate(Optional[Tensor], None). It also maintains the backward
      // compatibility of exported model on Optional undefined tensor/None
      auto opt_type = expr->type()->cast<OptionalType>();
      bool forget_opt_annotate =
          opt_type && *opt_type->getElementType() == *type;

      if (!forget_opt_annotate && !expr->type()->isSubtypeOf(type)) {
        throw ErrorReport(apply.inputs())
            << "expected an expression of type " << type->python_str()
            << " but found " << expr->type()->python_str();
      }
      return std::make_shared<SimpleValue>(expr);
    } else if (auto getattr = dynamic_cast<GetAttrValue*>(sv.get())) {
      checkApplyExpr(apply, loc);
      auto obj = emitSugaredExpr(apply.inputs()[0], 1);
      auto selector = apply.inputs()[1];
      if (selector.kind() != TK_STRINGLITERAL) {
        throw ErrorReport(loc)
            << "getattr's second argument must be a string literal";
      }
      const std::string& name = StringLiteral(selector).text();
      return obj->attr(apply.range(), method, name);
    } else if (auto isinstance = dynamic_cast<IsInstanceValue*>(sv.get())) {
      // NOTE: for `isinstance` builtin call in JIT, we only check the static
      // types on the inputs to evaluate, and insert the corresponding constant
      // node
      std::function<bool(Expr, Expr)> isInstanceCheck = [&](Expr obj,
                                                            Expr classinfo) {
        if (classinfo.kind() == TK_TUPLE_LITERAL) {
          // handle the case for recursive tuple classinfo
          // return true if obj is an instance of any of the types
          for (Expr e : TupleLiteral(classinfo).inputs()) {
            if (isInstanceCheck(obj, e)) {
              return true;
            }
          }
          return false;
        }
        auto type_name = typeParser_.parseBaseTypeName(classinfo);
        if (!type_name) {
          throw ErrorReport(classinfo.range())
              << "type must be a type identifier";
        }
        auto val = emitExpr(obj);
        // Special casing for list and tuple since isinstance(x, list) and
        // isinstance(x, tuple) does not accept List[int] / Tuple[int] like
        // subscript type annotation in python
        if (*type_name == "list" && val->type()->cast<ListType>()) {
          return true;
        } else if (*type_name == "tuple" && val->type()->cast<TupleType>()) {
          return true;
        } else if (val->type()->cast<OptionalType>()) {
          throw ErrorReport(loc)
              << "Optional isinstance check is not supported, "
              << "consider use is/isnot None instead";
        } else {
          TypePtr type = typeParser_.parseTypeFromExpr(classinfo);
          if (val->type()->isSubtypeOf(type)) {
            return true;
          }
        }
        return false;
      };
      checkApplyExpr(apply, loc);
      bool is_instance_val =
          isInstanceCheck(apply.inputs()[0], apply.inputs()[1]);
      return std::make_shared<SimpleValue>(
          graph->insertConstant(is_instance_val, nullptr, loc));
    } else if (auto classNew = dynamic_cast<ClassNewMethod*>(sv.get())) {
      if (apply.inputs().size() != 1) {
        throw ErrorReport(loc) << "Only one argument to __new__ allowed";
      }
      auto arg = emitSugaredExpr(apply.inputs()[0], 1);
      auto class_arg = dynamic_cast<ClassValue*>(arg.get());
      if (!class_arg) {
        throw ErrorReport(loc)
            << "Expected class value as argument to __new__, got "
            << arg->kind() << " instead";
      }
      if (class_arg->type_ != classNew->type_) {
        throw ErrorReport(loc)
            << "Argument to __new__() must match the class "
            << "you are calling __new__() on. "
            << "Got: " << class_arg->type_->python_str()
            << ", expected: " << classNew->type_->python_str();
      }

      return classNew->createObject(apply.range(), method);
    } else {
      auto inputs = getNamedValues(apply.inputs(), true);
      auto attributes = emitAttributes(apply.attributes());
      return sv->call(loc, method, inputs, attributes, n_binders);
    }
  }

  BoolInfo findRefinements(const TreeRef& tree) {
    switch (tree->kind()) {
      case TK_IS:
      case TK_ISNOT: {
        const auto& inputs = tree->trees();
        if (inputs.at(0)->kind() == TK_VAR && inputs.at(1)->kind() == TK_NONE) {
          const std::string& var_name = Var(inputs[0]).name().name();
          Refinements true_info, false_info;
          auto type =
              environment_stack->getVar(var_name, inputs[0]->range())->type();
          if (auto opt_type = type->cast<OptionalType>()) {
            false_info.setRefinement(
                var_name,
                TypeAndRange(opt_type->getElementType(), &tree->range()));
            true_info.setRefinement(
                var_name, TypeAndRange(NoneType::get(), &tree->range()));
          }
          if (tree->kind() == TK_IS) {
            return BoolInfo(true_info, false_info);
          } else {
            return BoolInfo(false_info, true_info);
          }
        }
      } break;
      case TK_NOT: {
        const auto& inputs = tree->trees();
        auto bool_info = findRefinements(inputs[0]);
        return BoolInfo(
            bool_info.false_refinements_, bool_info.true_refinements_);
      }
      case TK_OR:
      case TK_AND: {
        const auto& inputs = tree->trees();
        auto first = findRefinements(inputs[0]);
        auto second = findRefinements(inputs[1]);
        if (tree->kind() == TK_OR) {
          return *first.mergeOr(second);
        } else {
          return *first.mergeAnd(second);
        }
      }
    }
    return BoolInfo();
  }

  Value* emitExpr(const Expr& tree, const TypePtr& type_hint = nullptr) {
    return emitSugaredExpr(tree, 1, type_hint)->asValue(tree.range(), method);
  }

  NodeKind reverseComparision(NodeKind kind) {
    if (kind == aten::lt) {
      return aten::gt;
    } else if (kind == aten::le) {
      return aten::ge;
    } else if (kind == aten::gt) {
      return aten::lt;
    } else if (kind == aten::ge) {
      return aten::le;
    }
    throw std::runtime_error(
        "reverseComparision: unsupported NodeKind. File a bug");
  }

  // any expression that can produce a SugaredValue is handled here
  // expressions that only return a single Value* are handled in emitSimpleExpr
  // type_hint is set if there is a type that this value is expected to be
  // e.g. a : List[int] = []
  // or a = torch.jit.annotate(List[int], [])
  // the caller is responsible for checking that the result matches type_hint
  // emitSugaredExpr is free to ignore it.
  std::shared_ptr<SugaredValue> emitSugaredExpr(
      const Expr& tree,
      size_t n_binders,
      const TypePtr& type_hint = nullptr) {
    switch (tree.kind()) {
      case TK_VAR:
        return environment_stack->getSugaredVar(Var(tree).name());
      case '.': {
        auto select = Select(tree);
        auto sv = emitSugaredExpr(select.value(), 1);
        return sv->attr(select.range(), method, select.selector().name());
      }
      case TK_APPLY: {
        auto apply = Apply(tree);
        return emitApplyExpr(apply, n_binders);
      } break;
      default:
        return std::make_shared<SimpleValue>(emitSimpleExpr(tree, type_hint));
    }
  }

  Value* emitNegate(const TreeRef& tree) {
    const auto& inputs = tree->trees();
    auto named_values = getNamedValues(inputs, /*maybe_unpack=*/false);
    auto neg_val =
        asSimple(makeMagic(
                     "__neg__",
                     std::make_shared<BuiltinFunction>(aten::neg, at::nullopt))
                     ->call(tree->range(), method, named_values, {}, 0));

    // if we emitted a aten::neg and not some other overloaded function,
    // then try to constantfold
    if (neg_val->node()->kind() != aten::neg) {
      return neg_val;
    }
    auto maybe_constant_input = toIValue(neg_val->node()->input());
    if (!maybe_constant_input) {
      return neg_val;
    }
    auto op = getOperation(neg_val->node());
    Stack stack;
    stack.push_back(*maybe_constant_input);
    op(stack);
    AT_ASSERT(stack.size() == 1);
    return graph->insertConstant(stack[0], nullptr, tree->range());
  }

  std::shared_ptr<SugaredValue> emitForkExpr(
      SourceRange loc,
      const std::shared_ptr<SugaredValue>& forked,
      at::ArrayRef<NamedValue> inputs,
      at::ArrayRef<NamedValue> attributes) {
    auto g = method.graph();
    Node* fork_node;
    TypePtr out_type;

    fork_node = g->insertNode(method.graph()->create(prim::forkClosure, 1))
                    ->setSourceRange(loc);

    // We create a fork by emitting a closure and setting the closure output
    // into the fork input. If a closure doesn't already exist, we create one.
    {
      WithInsertPoint insert(fork_node);
      if (ClosureValue* sv = dynamic_cast<ClosureValue*>(forked.get())) {
        Value* closure_output = sv->asValue(loc, method);
        Block* closure_block = closure_output->node()->blocks().at(0);
        TORCH_INTERNAL_ASSERT(closure_block->outputs().size() == 1);
        out_type = closure_block->outputs().at(0)->type();
        fork_node->addInput(closure_output);
      } else {
        auto emit_closure_body = [&](Block* closure_block) {
          auto fn_sugared_output =
              forked->call(loc, method, inputs, attributes, 1);
          auto fn_simple_output = fn_sugared_output->asValue(loc, method);
          closure_block->registerOutput(fn_simple_output);
          out_type = fn_simple_output->type();
        };
        auto closure_value = emitClosure(emit_closure_body);
        fork_node->addInput(closure_value->asValue(loc, method));
      }
    }
    Value* node_output =
        fork_node->output()->setType(FutureType::create(out_type));
    return std::make_shared<SimpleValue>(node_output);
  }

  Value* emitSimpleExpr(
      const TreeRef& tree,
      const TypePtr& type_hint = nullptr) {
    switch (tree->kind()) {
      case TK_IS:
      case TK_ISNOT:
      case TK_FLOOR_DIV:
      case '@': {
        const auto& inputs = tree->trees();
        auto kind = getNodeKind(tree->kind(), inputs.size());
        auto named_values = getNamedValues(inputs, /*maybe_unpack=*/false);
        return emitBuiltinCall(
            tree->range(),
            *method.graph(),
            kind,
            c10::nullopt,
            named_values,
            {},
            /*required=*/true);
      }
      case TK_POW:
      case TK_NE:
      case TK_EQ:
      case '<':
      case '>':
      case TK_LE:
      case TK_GE:
      case '*':
      case '/':
      case '+':
      case '-':
      case '%':
      case '&':
      case '|':
      case '^': {
        const auto& inputs = tree->trees();
        auto kind = getNodeKind(tree->kind(), inputs.size());
        auto overload = getOperatorOverload(tree->kind(), inputs.size());
        auto named_values = getNamedValues(inputs, /*maybe_unpack=*/false);
        return asSimple(
            makeMagic(
                overload, std::make_shared<BuiltinFunction>(kind, at::nullopt))
                ->call(tree->range(), method, named_values, {}, 0));
      }
      case TK_NOT: {
        Value* input = emitCond(Expr(tree->trees()[0]));
        return emitBuiltinCall(
            tree->range(),
            *method.graph(),
            aten::__not__,
            c10::nullopt,
            {input},
            {},
            /*required=*/true);
      }

      case TK_UNARY_MINUS: {
        return emitNegate(tree);
      }
      case TK_AND:
      case TK_OR: {
        const auto& inputs = tree->trees();
        return emitShortCircuitIf(
            tree->range(), inputs[0], inputs[1], tree->kind() == TK_OR);
      }
      case TK_STARRED: {
        throw ErrorReport(tree)
            << "Unexpected starred expansion. File a bug report.";
      }
      case TK_CONST: {
        return emitConst(Const(tree));
      } break;
      case TK_TRUE: {
        return graph->insertConstant(true, nullptr, tree->range());
      } break;
      case TK_FALSE: {
        return graph->insertConstant(false, nullptr, tree->range());
      } break;
      case TK_NONE: {
        return graph->insertConstant(IValue(), nullptr, tree->range());
      } break;
      case TK_SUBSCRIPT: {
        return emitSubscript(Subscript(tree));
      } break;
      case TK_IF_EXPR: {
        return emitTernaryIf(TernaryIf(tree));
      } break;
      case TK_STRINGLITERAL: {
        return emitStringLiteral(StringLiteral(tree));
      } break;
      case TK_LIST_LITERAL: {
        auto ll = ListLiteral(tree);
        auto values = getValues(ll.inputs(), /*maybe_unpack=*/true);

        // determine the element type of the list
        // if we have a type hint of List[T], use T
        // if the list is non-empty use type_of(list[0])
        // otherwise assume it is List[Tensor]
        TypePtr elem_type = TensorType::get();
        if (type_hint && type_hint->kind() == TypeKind::ListType) {
          elem_type = type_hint->expect<ListType>()->getElementType();
        } else if (!values.empty()) {
          elem_type = values.at(0)->type();
        }

        // Tensors are special because they have dymnamic properties. So any
        // list containing tensors should be typed with the unified typeof all
        // the elements.
        if (elem_type->isSubtypeOf(TensorType::get())) {
          for (const auto& value : values) {
            elem_type = unifyTypes(elem_type, value->type()).value();
          }
        }
        for (auto v : values) {
          if (!v->type()->isSubtypeOf(elem_type)) {
            throw ErrorReport(tree)
                << "Lists must contain only a single type, expected: "
                << *elem_type << " but found " << *v->type() << " instead";
          }
        }
        Value* result =
            graph->insertNode(graph->createList(elem_type, values))->output();
        return result;
      } break;
      case TK_TUPLE_LITERAL: {
        auto ll = TupleLiteral(tree);
        auto values = getValues(ll.inputs(), /*maybe_unpack=*/true);
        return graph->insertNode(graph->createTuple(values))->output();
      } break;
      case TK_DICT_LITERAL: {
        auto dl = DictLiteral(tree);
        auto key_trees = dl.key_inputs().tree()->trees();
        auto value_trees = dl.value_inputs().tree()->trees();
        AT_ASSERT(key_trees.size() == value_trees.size());
        std::vector<Value*> keys, values;
        for (size_t i = 0; i < key_trees.size(); ++i) {
          keys.push_back(emitExpr(Expr(key_trees[i])));
          values.push_back(emitExpr(Expr(value_trees[i])));
        }

        TypePtr key_type = nullptr;
        TypePtr value_type = nullptr;

        if (type_hint && type_hint->kind() == TypeKind::DictType) {
          auto dict_type = type_hint->expect<DictType>();
          key_type = dict_type->getKeyType();
          value_type = dict_type->getValueType();
        } else if (!keys.empty()) {
          key_type = keys.at(0)->type();
          value_type = values.at(0)->type();
        } else {
          key_type = StringType::get();
          value_type = TensorType::get();
        }
        AT_ASSERT(key_type != nullptr && value_type != nullptr);

        return graph
            ->insertNode(graph->createDict(key_type, value_type, keys, values))
            ->output();
      } break;
      case TK_LIST_COMP: {
        auto lc = ListComp(tree);
        return emitListComprehension(lc);
      } break;
      default:
        throw ErrorReport(tree) << "Cannot emit expr for: " << tree;
        break;
    }
  }

  Value* emitConst(const Const& c) {
    if (c.isFloatingPoint())
      return materializeConstant(
          c.asFloatingPoint(), *graph, c.range(), fp_constants);
    else
      return materializeConstant(
          c.asIntegral(), *graph, c.range(), integral_constants);
  }

  Value* emitStringLiteral(const StringLiteral& c) {
    return insertConstant(*graph, c.text(), nullptr, c.range());
  }

  // Desugars select indexing: tensor[i] -> tensor.select(dim, i)
  Value* emitSelect(
      const SourceRange& loc,
      Value* input,
      Value* dim,
      Value* index) {
    return emitBuiltinCall(
        loc, *graph, aten::select, c10::nullopt, {input, dim, index}, {}, true);
  }

  // Desugars slice indexing: tensor[begin:end] -> tensor.slice(dim, begin, end,
  // 1)
  Value* emitSlice(
      const SourceRange& loc,
      Value* input,
      Value* dim, // Only used for tensor slicing
      const SliceExpr& slice) {
    std::vector<NamedValue> args;
    args.reserve(4);
    args.emplace_back(loc, "self", input);

    // XXX: If list slicing becomes more complicated or stops using
    // aten::slice, we should separate it from this function.
    if (dim) {
      AT_ASSERT(input->type()->isSubtypeOf(TensorType::get()));

      args.emplace_back(dim);
    } else {
      AT_ASSERT(!input->type()->isSubtypeOf(TensorType::get()));
    }

    args.emplace_back(loc, "begin", emitExpr(Expr(slice.startOr(0))));
    const auto has_end = slice.end().present();
    if (has_end) {
      args.emplace_back(loc, "end", emitExpr(Expr(slice.end().get())));
    }
    if (input->type()->cast<TupleType>()) {
      if (has_end) {
        return emitTupleSlice(loc, args[0], args[1], /*end*/ args[2]);
      } else {
        return emitTupleSlice(loc, args[0], args[1], c10::nullopt);
      }
    }
    NamedValue step =
        NamedValue(loc, "step", graph->insertConstant(1, nullptr, loc));
    return emitBuiltinCall(
        loc, *graph, aten::slice, c10::nullopt, args, {step}, true);
  }

  Value* emitUnsqueeze(const SourceRange& loc, Value* input, int64_t dim) {
    return emitBuiltinCall(
        loc,
        *graph,
        aten::unsqueeze,
        c10::nullopt,
        {input, graph->insertConstant(dim, nullptr, loc)},
        {},
        true);
  }

  Value* emitIndex(
      const SourceRange& loc,
      Value* input,
      at::ArrayRef<Value*> indices) {
    // NB: the index of aten::index should be a type of List[Optional[Tensor]],
    // this is to support the case like t[:, :, 1] where : here indicates a
    // None/undefined tensor(optional tensor)
    auto* index =
        graph->insertNode(graph->createList(OptionalType::ofTensor(), indices))
            ->output();
    return emitBuiltinCall(
        loc, *graph, aten::index, c10::nullopt, {input, index}, {}, true);
  }

  // Emits multidimensional slicing with int and slice indices.
  // Returns:
  // - Value*: the input after it has been indexed by int and slice indices.
  // - vector<Value*>: A list of tensor Value* indices that have not been
  // applied yet.
  //   Should be NULL at indices where sliceable (post-slicing) isn't indexed by
  //   a tensor.
  std::pair<Value*, std::vector<Value*>> emitIntAndSliceIndexing(
      const SourceRange& loc,
      Value* sliceable,
      const List<Expr>& subscript_exprs) {
    std::vector<Value*> tensor_indices;
    size_t dim = 0;

    auto handle_tensor = [&](Value* tensor) {
      // NB: tensor_indices can have None holes because of how at::index works.
      tensor_indices.resize(dim + 1);
      tensor_indices[dim] = tensor;
      dim++;
    };

    // before ellipsis, dimension index should be `dim`
    // after ellipsis, dimension index should be `-offset`
    int offset = 0;
    size_t ellipsis_dim = 0;
    auto insert_value_for_dim = [&](int64_t dim) {
      return (offset == 0)
          ? graph->insertConstant(dim, nullptr, loc)
          :
          // NB: offset is incremented to move to the next dimension index
          graph->insertConstant(offset++, nullptr, loc);
    };

    for (const auto& subscript_expr : subscript_exprs) {
      // NB: ellipsis_dim is **always** incremented
      // (comparing to dim) in order to compute
      // the correct offsets for the remaining
      // dimension indices following an ellipsis "..."
      // token
      ellipsis_dim++;
      if (subscript_expr.kind() == TK_DOTS) {
        offset = -(subscript_exprs.size() - ellipsis_dim);
        ++dim;
        continue;
      }
      if (subscript_expr.kind() == TK_SLICE_EXPR) {
        auto dim_val = insert_value_for_dim(dim);
        sliceable =
            emitSlice(loc, sliceable, dim_val, SliceExpr(subscript_expr));
        ++dim;
        continue;
      }
      auto index = emitExpr(subscript_expr, OptionalType::ofTensor());
      if (index->type() == IntType::get()) {
        // NB: note, select squeezes out a dimension,
        // so dim is **not** incremented
        auto dim_val = insert_value_for_dim(dim);
        sliceable = emitSelect(loc, sliceable, dim_val, index);
        continue;
      } else if (index->type()->isSubtypeOf(NoneType::get())) {
        sliceable = emitUnsqueeze(loc, sliceable, dim);
        dim++;
        continue;
      } else if (index->type()->isSubtypeOf(OptionalType::ofTensor())) {
        // NB:index type can either be a Tensor or : (None of Optional Tensor)
        handle_tensor(index);
        continue;
      }
      throw ErrorReport(loc)
          << "Unsupported operation: indexing tensor with unsupported index type '"
          << index->type()->python_str()
          << "'. Only ints, slices, and tensors are supported";
    }
    // at::index takes in a List[Optional[Tensor]] where some dims can be None.
    // create None node with optional tensor output type and pass to at::index.
    for (auto& index : tensor_indices) {
      if (index == nullptr) {
        index =
            graph->insertNode(graph->createNone(TensorType::get()))->output();
      }
    }
    return std::make_pair(sliceable, tensor_indices);
  }

  // Desugars multidim slicing into slice/select/index/unsqueeze calls.
  //
  // XXX: Errors in user code are not elegantly reported.
  // Let's say someone were to do the following:
  //   @torch.jit.script
  //   def fn(x):
  //       return x[0, 1]
  //   fn(torch.randn(5))
  // Because we desugar this into two aten::select ops, the error message
  // complains about aten::select failing rather than there "not being
  // enough dimensions to index".
  //
  // The strategy is to slice and select the tensor for int and slices first
  // in one pass and then apply at::index on the result of the
  // slicing/selecting. Call the tensor after we've applied slice / select the
  // `sliced`. tensor_indices should have the same size as sliced.dim():
  // - tensor_indices[i] = NULL if we should not index `sliced` at dim i
  // - tensor_indices[i] = t if we should index `sliced` at dim i with tensor t.
  Value* emitMultidimSlicing(
      const SourceRange& loc,
      Value* sliceable,
      const List<Expr>& subscript_exprs) {
    if (!sliceable->type()->isSubtypeOf(TensorType::get())) {
      throw ErrorReport(loc)
          << "Unsupported operation: attempted to use multidimensional "
          << "indexing on a non-tensor type.";
    }

    std::vector<Value*> tensor_indices;
    std::tie(sliceable, tensor_indices) =
        emitIntAndSliceIndexing(loc, sliceable, subscript_exprs);

    if (tensor_indices.empty()) {
      // XXX: Might need to at::alias this when we support mutability
      return sliceable;
    }

    return emitIndex(loc, sliceable, tensor_indices);
  }

  // Desugars slice syntactic sugar tensor[begin:end] -> tensor.slice(begin,
  // end).
  Value* emitBasicSlice(
      const SourceRange& loc,
      Value* sliceable,
      const List<Expr>& subscript_exprs) {
    AT_ASSERT(subscript_exprs.size() == 1);
    AT_ASSERT(subscript_exprs[0].kind() == TK_SLICE_EXPR);
    auto slice_exp = SliceExpr(subscript_exprs[0]);
    Value* maybe_dim = nullptr;
    if (sliceable->type()->isSubtypeOf(TensorType::get())) {
      // If the sliceable object is a tensor, specify a default dimension
      maybe_dim = graph->insertConstant(0, nullptr, loc);
    }
    return emitSlice(loc, sliceable, maybe_dim, slice_exp);
  }

  int64_t getAdjTupleIndex(
      const SourceRange& loc,
      const TupleTypePtr& tuple_type,
      int64_t input_index,
      bool allow_out_of_bounds) {
    // set index to be positive to simplify logic in runtime
    int64_t adj_index = input_index;
    int64_t tuple_len = tuple_type->elements().size();
    if (input_index < 0) {
      adj_index = tuple_len + input_index;
    }
    if (!allow_out_of_bounds && (adj_index >= tuple_len || adj_index < 0)) {
      throw ErrorReport(loc) << "Tuple index out of range. Tuple is length "
                             << tuple_len << " and index is " << input_index;
    }
    return adj_index;
  }

  // When a list is marked const in a module, it gets converted to a tuple.
  // The result is indexing into a Tuple which contains only one type
  // is quite common. since indexing will likely be done in a for loop,
  // we do not want to invoke the overhead of converting the tuple to a list
  // each iter.
  Value* emitTupleIndex(
      const SourceRange& loc,
      Value* tuple_val,
      Value* idx_val) {
    auto tuple_typ = tuple_val->type()->cast<TupleType>();
    auto elems = tuple_typ->elements();
    TypePtr output_type;
    if (idx_val->type() != IntType::get()) {
      throw ErrorReport(loc) << "tuple index must be an integer";
    }
    auto idx = toIValue(idx_val);
    if (!idx) {
      if (elems.size() == 0 ||
          !convertibleToList(tuple_typ, ListType::create(elems[0]))) {
        throw ErrorReport(loc)
            << "Cannot index into a " << tuple_typ->python_str()
            << " with a non-integer literal because we cannot resolve the output type";
      }
      output_type = elems[0];
    } else {
      auto adj_index = getAdjTupleIndex(
          loc, tuple_typ, idx->toInt(), /*allow_out_of_bounds*/ false);
      output_type = elems[adj_index];
    }
    return graph
        ->insertNode(graph->createTupleIndex(tuple_val, idx_val, output_type))
        ->output();
  }

  Value* emitDictIndex(
      const SourceRange& loc,
      Value* dict_val,
      Value* key_val) {
    auto dict_type = dict_val->type()->cast<DictType>();
    AT_ASSERT(key_val->type()->isSubtypeOf(dict_type->getKeyType()));
    return graph->insertNode(graph->createDictIndex(dict_val, key_val))
        ->output();
  }

  int64_t getSliceInd(Value* idx_val, const SourceRange& loc) {
    auto ivalue = toIValue(idx_val);
    if (ivalue && ivalue->isInt()) {
      return ivalue->to<int64_t>();
    } else {
      throw ErrorReport(loc) << "tuple slice indices must be integer constants";
    }
  }

  Value* emitTupleSlice(
      const SourceRange& loc,
      const NamedValue& tuple_val,
      const NamedValue& beg_val,
      const at::optional<NamedValue>& end_val) {
    auto tuple_type = tuple_val.value(*graph)->type()->expect<TupleType>();
    int64_t beg = getAdjTupleIndex(
        loc,
        tuple_type,
        getSliceInd(beg_val.value(*graph), loc),
        /*allow_out_of_bounds*/ true);
    int64_t end;
    int64_t tuple_len = tuple_type->elements().size();
    if (end_val) {
      end = getAdjTupleIndex(
          loc, tuple_type, getSliceInd(end_val->value(*graph), loc), true);
    } else {
      end = tuple_len;
    }
    // slicing does not throw out of bounds errors
    end = std::min(std::max((int64_t)0, end), tuple_len);
    beg = std::min(std::max((int64_t)0, beg), tuple_len);

    return graph
        ->insertNode(graph->createTupleSlice(tuple_val.value(*graph), beg, end))
        ->output();
  }

  Value* emitSubscript(const Subscript& subscript) {
    return emitSubscript(
        subscript.range(),
        emitExpr(subscript.value()),
        subscript.subscript_exprs());
  }

  Value* emitSubscript(
      const SourceRange& loc,
      Value* sliceable,
      const List<Expr>& subscript_exprs) {
    if (subscript_exprs.size() != 1) {
      return emitMultidimSlicing(loc, sliceable, subscript_exprs);
    }
    if (subscript_exprs[0].kind() == TK_SLICE_EXPR) {
      return emitBasicSlice(loc, sliceable, subscript_exprs);
    } else {
      return emitBasicGather(loc, sliceable, subscript_exprs);
    }
  }

  // Desugars gather syntactic sugar foo[i]
  Value* emitBasicGather(
      const SourceRange& loc,
      Value* gatherable,
      const List<Expr>& subscript_exprs) {
    AT_ASSERT(subscript_exprs.size() == 1);

    if (gatherable->type()->kind() == TypeKind::ListType) {
      // if it's a list, emit a regular index selection op
      auto* idx = emitExpr(subscript_exprs[0]);
      return emitBuiltinCall(
          loc, *graph, aten::select, c10::nullopt, {gatherable, idx}, {}, true);
    } else if (gatherable->type()->isSubtypeOf(TensorType::get())) {
      return emitMultidimSlicing(loc, gatherable, subscript_exprs);
    } else if (auto tuple_type = gatherable->type()->cast<TupleType>()) {
      auto* idx = emitExpr(subscript_exprs[0]);
      return emitTupleIndex(loc, gatherable, idx);
    } else if (auto dict_type = gatherable->type()->cast<DictType>()) {
      auto* idx = emitExpr(subscript_exprs[0]);
      return emitDictIndex(loc, gatherable, idx);
    } else if (auto string_type = gatherable->type()->cast<StringType>()) {
      auto* idx = emitExpr(subscript_exprs[0]);
      return emitBuiltinCall(
          loc,
          *graph,
          prim::StringIndex,
          c10::nullopt,
          {gatherable, idx},
          {},
          true);
    } else {
      throw ErrorReport(loc) << "Indexing only supported on List, Dict, "
                                "Tensor, Tuple, and str but got type '"
                             << gatherable->type()->python_str() << "'";
    }
  }
};

struct FunctionResolver : public Resolver {
  explicit FunctionResolver(
      const Resolver* otherResolver,
      const std::unordered_map<std::string, std::shared_ptr<Function>>&
          functionTable)
      : otherResolver_(otherResolver), functionTable_(functionTable) {}

  std::shared_ptr<SugaredValue> resolveValue(
      const std::string& name,
      Function& m,
      const SourceRange& loc) const override {
    auto it = functionTable_.find(name);
    if (it != functionTable_.end()) {
      return std::make_shared<FunctionValue>(it->second);
    }
    return otherResolver_->resolveValue(name, m, loc);
  }

  TypePtr resolveType(const std::string& name) const override {
    return otherResolver_->resolveType(name);
  }

 private:
  const Resolver* otherResolver_;
  const std::unordered_map<std::string, std::shared_ptr<Function>>&
      functionTable_;
};

CompilationUnit::CompilationUnit(const std::string& source) {
  // calles the define with native resolver to generate the graph for functions
  define(source, nativeResolver(), nullptr);
}

void CompilationUnit::define(
    const std::vector<Def>& definitions,
    const std::vector<ResolverPtr>& resolvers,
    const Self& self) {
  AT_ASSERT(definitions.size() == resolvers.size());
  auto resolver_it = resolvers.begin();
  std::vector<Function*> methods;
  std::unordered_map<std::string, std::shared_ptr<Function>> function_table;

  // We need to compile `__init__` first, since it can determine what attributes
  // are available to other methods. So reorder the definitions accordingly.
  std::vector<Def> ordered_defs = definitions;
  const auto it = std::find_if(
      ordered_defs.begin(), ordered_defs.end(), [](const Def& def) {
        return def.name().name() == "__init__";
      });
  if (it != ordered_defs.end()) {
    std::swap(ordered_defs[0], *it);
  }

  for (const Def& def : ordered_defs) {
    const std::string& name = def.name().name();
    ResolverPtr resolver = *resolver_it++;
    AT_ASSERT(resolver);
    if (!self) {
      // if self is defined, then these are methods and do not go into the
      // global namespace otherwise, they get defined together so we add them to
      // the function table so the methods can see each other
      resolver =
          std::make_shared<FunctionResolver>(resolver.get(), function_table);
    }
    auto creator = [def, resolver, self](Function& method) {
      AT_ASSERT(resolver);
      to_ir(def, resolver, self, method);
    };
    std::shared_ptr<Function> fn(
        new Function(name, is_optimized(), std::make_shared<Graph>(), creator));
    function_table[name] = fn;
    methods.push_back(fn.get());
    register_function(std::move(fn));
  }
  for (Function* method : methods) {
    method->ensure_defined();
  }
}

void CompilationUnit::define(
    const std::string& source,
    const ResolverPtr& resolver,
    const Self& self) {
  Parser p(std::make_shared<Source>(source, "<string>", 1));
  std::vector<Def> definitions;
  std::vector<ResolverPtr> resolvers;
  while (p.lexer().cur().kind != TK_EOF) {
    auto def = Def(p.parseFunction(/*is_method=*/bool(self)));
    definitions.push_back(def);
    resolvers.push_back(resolver);
  }
  define(definitions, resolvers, self);
}

void runCleanupPasses(std::shared_ptr<Graph>& to_clean, bool convert_ssa) {
  // the graph including closures is converted to ssa in the first pass,
  // so subsequent cleanups do not need reconvert it
  if (convert_ssa) {
    ConvertToSSA(to_clean);
  }
  // NB ORDERING: SSA conversion has to occur before
  // lifting of closures and forks, this way closures are converted
  // to SSA while part of their original graph, and closures are ready to
  // be inlined into forked closures
  liftClosures(to_clean);
  inlineForkedClosures(to_clean);
  // remove any uses of tuples that we inserted that are not needed
  Inline(*to_clean);
  LowerSimpleTuples(to_clean);
  ConstantPooling(to_clean);
  // For jitter
  CanonicalizeOutputs(to_clean);
}

// we consider _N where N is a number, to be a non-meaningful name
// and do not record it as a unique name. This allows python printing to
// be able to export and import more consistently named graphs
bool meaningfulName(const std::string& name) {
  if (name.size() == 0)
    return false;
  if (name[0] == '$')
    return false;
  if (name[0] != '_')
    return true;
  for (size_t i = 1; i < name.size(); ++i) {
    if (!isdigit(name[i]))
      return true;
  }
  return false;
}

void lambdaLiftFork(Node* fork_node) {
  // Fork a new graph from its orignal owning graph
  auto forked_graph = std::make_shared<Graph>();
  auto body_block = fork_node->blocks()[0];

  // Make sure we capture everything in the new graph.
  // The uncaptured values will be added to the fork signature.
  std::unordered_map<Value*, Value*> uncaptures_map;
  auto env = [&](Value* v) -> Value* {
    if (!uncaptures_map.count(v)) {
      // Capture values for both graphs
      uncaptures_map[v] = forked_graph->addInput()->copyMetadata(v);
      fork_node->addInput(v);
    }
    return uncaptures_map[v];
  };
  forked_graph->block()->cloneFrom(body_block, env);

  // Separate the subgraph and clean up the orignal one
  fork_node->g_(attr::Subgraph, forked_graph);
  fork_node->eraseBlock(0);
}

} // namespace script
} // namespace jit
} // namespace torch<|MERGE_RESOLUTION|>--- conflicted
+++ resolved
@@ -11,11 +11,8 @@
 #include <torch/csrc/jit/passes/inliner.h>
 #include <torch/csrc/jit/passes/lift_closures.h>
 #include <torch/csrc/jit/passes/lower_tuples.h>
-<<<<<<< HEAD
 #include <torch/csrc/jit/script/convert_to_ssa.h>
-=======
 #include <torch/csrc/jit/script/compiler.h>
->>>>>>> fe5ceea5
 #include <torch/csrc/jit/script/final_returns.h>
 #include <torch/csrc/jit/script/parser.h>
 #include <torch/csrc/jit/script/schema_matching.h>
@@ -192,12 +189,7 @@
 
   Function& method;
   ResolverPtr resolver;
-<<<<<<< HEAD
-  std::unordered_map<std::string, std::string> error_messages;
-=======
-  std::vector<std::string> captured_inputs;
   std::unordered_map<std::string, std::function<std::string()>> error_messages;
->>>>>>> fe5ceea5
   Block* b;
 
   std::shared_ptr<Environment> next;
@@ -1105,24 +1097,21 @@
     // ordered set, because we want deterministic graph output
     std::set<std::string> mutated_variables;
 
-<<<<<<< HEAD
-    // var is only defined in one branch save error in case it's used later
-    auto err = [&](const std::string& v, const std::string& branch) {
-      ErrorReport error(stmt);
-      error << v << " is not defined in the " << branch;
-      environment_stack->setVariableTypeError(v, error.what());
-    };
-
     // When we access either the true or false environment,
     // we need to set the insertion point so the prim::Load is inserted
-    // into the right block
+    // into the right block.
+    // if var is only defined in one branch save error in case it's used later
     for (auto& v : save_true->definedVariables()) {
       {
         WithInsertPoint insert(false_block);
         if (save_false->findInAnyFrame(v)) {
           mutated_variables.insert(v);
         } else {
-          err(v, "false branch");
+          ErrorReport error(stmt);
+          environment_stack->setVariableTypeError(v, [=]() -> std::string {
+            error << v << " is not defined in the false branch";
+            return error.what();
+          });
         }
       }
     }
@@ -1132,30 +1121,12 @@
         if (save_true->findInAnyFrame(v)) {
           mutated_variables.insert(v);
         } else {
-          err(v, "true branch");
+          ErrorReport error(stmt);
+          environment_stack->setVariableTypeError(v, [=]() -> std::string {
+            error << v << " is not defined in the true branch";
+            return error.what();
+          });
         }
-=======
-    for (auto& v : save_true->definedVariables()) {
-      if (save_false->findInAnyFrame(v)) {
-        mutated_variables.insert(v);
-      } else {
-        ErrorReport error(stmt);
-        environment_stack->setVariableTypeError(v, [=]() -> std::string {
-          error << v << " is not defined in the false branch";
-          return error.what();
-        });
-      }
-    }
-    for (auto& v : save_false->definedVariables()) {
-      if (save_true->findInAnyFrame(v)) {
-        mutated_variables.insert(v);
-      } else {
-        ErrorReport error(stmt);
-        environment_stack->setVariableTypeError(v, [=]() -> std::string {
-          error << v << " is not defined in the true branch";
-          return error.what();
-        });
->>>>>>> fe5ceea5
       }
     }
 
