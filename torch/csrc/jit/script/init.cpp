--- conflicted
+++ resolved
@@ -1108,7 +1108,6 @@
           [](testing::FileCheck& f, const std::string& str) {
             return f.run(str);
           })
-<<<<<<< HEAD
       .def(
           "run", [](testing::FileCheck& f, const Graph& g) { return f.run(g); })
       .def(
@@ -1127,10 +1126,6 @@
           "Run",
           py::arg("checks_file"),
           py::arg("graph"));
-=======
-      .def("run", [](testing::FileCheck& f, const Graph& g) {
-        return f.run(g);
-      });
 
   m.def("_logging_set_logger", [](logging::LoggerBase* logger) {
     return logging::setLogger(logger);
@@ -1154,7 +1149,6 @@
       std::shared_ptr<logging::NoopLogger>>(m, "NoopLogger")
       .def(py::init<>());
 
->>>>>>> 822c8ee1
 }
 } // namespace script
 } // namespace jit
