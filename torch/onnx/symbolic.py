import numbers

import torch
from torch._C import DynamicType, ListType
from torch.nn.modules.utils import _single, _pair, _triple
from torch.nn.utils.rnn import PackedSequence
import warnings

import torch.onnx
# This import monkey-patches graph manipulation methods on Graph, used for the
# ONNX symbolics
import torch.onnx.utils

from collections import Iterable
from functools import partial, wraps
import itertools

# EDITING THIS FILE? READ THIS FIRST!
#
# - This file is ONLY for ATen operators (e.g., operators that show up in the
#   trace as aten::blah).  If you need to special case a primitive operator,
#   look at _run_symbolic_function
# - Parameter ordering does NOT necessarily match what is in VariableType.cpp;
#   tensors are always first, then non-tensor arguments.
# - Parameter names must *exactly* match the names in VariableType.cpp, because
#   dispatch is done with keyword arguments.
# - Looking for inplace ops?  They're detected by the trailing underscore, and
#   transparently dispatched to their non inplace versions in
#   'run_symbolic_function'.   See Note [Export inplace]
#
# ---------------------------------------------------------------------
# A note on Tensor types
# ---------------------------------------------------------------------
#
# In general, we should avoid depending on the type of Tensor Values contained
# within the trace graph. However, this is sometimes unavoidable (due to ONNX
# spec requirements, etc). If you are implementing a symbolic and need Tensor
# type information, note that there are several levels of Tensor types, defined
# in aten/src/ATen/core/jit_type.h:
#
# DynamicType - This is a Tensor, but we don't know anything about its
#               properties (e.g. scalar type, # dims, shapes).
#               Appears as `Tensor` in graph print-outs.
# UndefinedTensorType <: DynamicType - Denotes an undefined Tensor
# TensorType <: DynamicType - Denotes a Tensor for which we know the scalar
#                             type and number of dimensions, but not the concrete
#                             shapes. For example, appears as 'Float(*, *)' in
#                             graph print-outs. Useful accessor methods include
#                             dim() and scalarType()
# CompleteTensorType <: TensorType - Denotes a Tensor for which we know the
#                                    concrete sizes in addition to the information
#                                    contained in TensorTyper. This adds a sizes()
#                                    method which can be used to retrieve the
#                                    concrete sizes.
#
# In general, we should prefer to rely on the least specific information possible.
# For example, not relying on tensor properties at all is better than relying
# on the number of dimensions (TensorType) which is better than relying on
# concrete shapes (CompleteTensorType). Doing so will make the export symbolics
# more robust to different graphs.

# ---------------------------------------------------------------------
# Helper functions
# ---------------------------------------------------------------------

# Save some builtins as locals, because we'll shadown them below
_sum = sum


def _parse_arg(value, desc):
    if desc == 'none':
        return value
    if desc == 'v' or not _is_value(value):
        return value
    if value.node().kind() != 'onnx::Constant':
        raise RuntimeError("ONNX symbolic expected a constant value in the trace")
    tval = value.node()['value']
    if desc == 'i':
        return int(tval)
    elif desc == 'f':
        return float(tval)
    elif desc == 't':
        return tval
    elif desc == 'is':
        return [int(v) for v in tval]
    else:
        raise RuntimeError("Casting constants to `{}` is not implemented".format(desc))


def _maybe_get_const(value, desc):
    if _is_value(value) and value.node().kind() == 'onnx::Constant':
        return _parse_arg(value, desc)
    return value


def _maybe_get_scalar(value):
    value_t = _maybe_get_const(value, 't')
    if isinstance(value_t, torch.Tensor) and value_t.shape == ():
        return value_t
    return value


def _get_const(value, desc, arg_name):
    if _is_value(value) and value.node().kind() != 'onnx::Constant':
        raise RuntimeError("ONNX symbolic expected a constant value of the {} argument".format(arg_name))
    return _parse_arg(value, desc)


def _unpack_list(list_value):
    list_node = list_value.node()
    assert list_node.kind() == "prim::ListConstruct"
    return list(list_node.inputs())


def parse_args(*arg_descriptors):
    def decorator(fn):
        def wrapper(g, *args):
            assert len(arg_descriptors) == len(args)
            args = [_parse_arg(arg, arg_desc) for arg, arg_desc in zip(args, arg_descriptors)]
            return fn(g, *args)
        # In Python 2 functools.wraps chokes on partially applied functions, so we need this as a workaround
        try:
            wrapper = wraps(fn)(wrapper)
        except Exception:
            pass
        return wrapper
    return decorator


def _scalar(x):
    """Convert a scalar tensor into a Python value."""
    assert x.numel() == 1
    return x.item()


def _if_scalar_type_as(g, self, tensor):
    """
    Convert self into the same type of tensor, as necessary.

    We only support implicit casting for scalars, so we never
    actually need to insert an ONNX cast operator here; just
    fix up the scalar.
    """
    if isinstance(self, torch._C.Value):
        return self
    elif tensor.type().kind() == "DimensionedTensorType" or tensor.type().kind() == "CompleteTensorType":
        ty = tensor.type().scalarType().lower()
        return getattr(self, ty)()
    else:
        return self


def _is_value(x):
    return isinstance(x, torch._C.Value)


def _is_tensor_list(x):
    return x.type().isSubtypeOf(ListType.ofTensors())


def _unimplemented(op, msg):
    warnings.warn("ONNX export failed on " + op + " because " + msg + " not supported")


def _try_get_scalar_type(*args):
    for arg in args:
        try:
            return arg.type().scalarType()
        except RuntimeError:
            pass
    return None


# ---------------------------------------------------------------------
# ONNX operator version
# ---------------------------------------------------------------------

# READ ME BEFORE EDITING _onnx_opset_version:
#
# The variable below controls which ONNX operator set version we are
# targeting.   THIS VARIABLE HAS SEMANTIC EFFECT!  Say a breaking
# change occurred in version 8.  As long as this variable < 8, you can
# export models targeting the old behavior.  However, if you bump
# this variable to 8 or later, the breaking change will take into effect:
# you MUST adjust any symbolic affected by breaking changes.  The ONNX
# spec publishes a *comprehensive* list of BC-breaking changes for every
# operator revision at:
#
#   https://github.com/onnx/onnx/blob/master/docs/Changelog.md
#
# Please be sure to go through and check all of our implementations here before
# increasing this number.  This includes symbolic definitions NOT in this
# file, so grep for "OpName" (with quotes)

_onnx_opset_version = 9


# ---------------------------------------------------------------------
# Symbolic definitions
# ---------------------------------------------------------------------


# Note [Pointwise by scalar]
# ~~~~~~~~~~~~~~~~~~~~~~~~~~
# What happens if you add a tensor with a constant (e.g., x + 2)?  There are
# some moving parts to implementing the ONNX translation in this case:
#
#   - By the time we get the scalar in a symbolic function here, it is no longer
#     a Python long/float, but a PyTorch tensor with numel == 1 (eventually, we
#     want it to be a zero dim tensor but this change has not happened yet.)
#     However, the type of this scalar is *exactly* what the user wrote in
#     Python, which may not match the tensor it is being added to.  PyTorch
#     will do implicit conversions on scalars; however, ONNX will not, so
#     we must do the conversion ourselves.  This is what _if_scalar_type_as
#     does.
#
#   - Dispatch to these functions takes advantage an outrageous coincidence
#     between the tensor and scalar name.  When we add two tensors together,
#     you get the dispatch:
#
#       add(*[self, other], **{"alpha": alpha})
#
#     When you add a tensor and a scalar, you get the dispatch:
#
#       add(*[self], **{"other": other, "alpha": alpha})
#
#     By having the argument name line up with the name of the scalar attribute
#     if it exists, we can write a single function for both overloads.
#

# used to represent "missing" optional inputs
def unused(g):
<<<<<<< HEAD
    n = g.op("prim::Constant")
    n.setType(OptionalType.ofTensor())
    return n
=======
    return g.op("prim::None")
>>>>>>> 91c1d728


def _shape_as_tensor(g, input):
    return g.op('Shape', input)


def _reshape_from_tensor(g, input, shape):
    return g.op('Reshape', input, shape)


def reshape(g, self, shape):
    return view(g, self, shape)


def reshape_as(g, self, other):
    shape = g.op('Shape', other)
    return reshape(g, self, shape)


def add(g, self, other, alpha=None):
    # default alpha arg is to allow no-alpha add (aten add st overload no alpha)
    if alpha and _scalar(_maybe_get_scalar(alpha)) != 1:
        return _unimplemented("add", "alpha != 1")
    # See Note [Pointwise by scalar]
    other = _maybe_get_scalar(other)
    return g.op("Add", self, _if_scalar_type_as(g, other, self))


def sub(g, self, other, alpha=None):
    # default alpha arg is to allow no-alpha sub (aten sub st overload no alpha)
    if alpha and _scalar(_maybe_get_scalar(alpha)) != 1:
        return _unimplemented("sub", "alpha != 1")
    # See Note [Pointwise by scalar]. Note that self or other may be scalars.
    other = _maybe_get_scalar(other)
    return g.op("Sub", self, _if_scalar_type_as(g, other, self))


def rsub(g, self, other, alpha=None):
    other = _maybe_get_scalar(other)
    other = _if_scalar_type_as(g, other, self)
    return sub(g, other, self, alpha=alpha)


def mul(g, self, other):
    # See Note [Pointwise by scalar]
    other = _maybe_get_scalar(other)
    return g.op("Mul", self, _if_scalar_type_as(g, other, self))


def div(g, self, other):
    # See Note [Pointwise by scalar]
    other = _maybe_get_scalar(other)
    return g.op("Div", self, _if_scalar_type_as(g, other, self))


def reciprocal(g, self):
    return g.op("Div", _if_scalar_type_as(g, torch.ones(1), self), self)


@parse_args('v', 'i')
def cat(g, tensor_list, dim):
    tensors = _unpack_list(tensor_list)
    return g.op("Concat", *tensors, axis_i=dim)


@parse_args('v', 'i')
def stack(g, tensor_list, dim):
    unsqueezed = [g.op("Unsqueeze", t, axes_i=[dim]) for t in _unpack_list(tensor_list)]
    return g.op("Concat", *unsqueezed, axis_i=dim)


def mm(g, self, other):
    # Create a dummy C tensor. Only needed for API purposes, the value is
    # since beta = 0
    ty = _try_get_scalar_type(self, other).lower()
    C = g.constant(0, [1], ty)
    return g.op("Gemm", self, other, C, beta_f=0.0, alpha_f=1.0)


def bmm(g, self, other):
    return g.op("MatMul", self, other)


def matmul(g, self, other):
    return g.op("MatMul", self, other)


@parse_args('v', 'v', 'v', 't', 't')
def addmm(g, self, mat1, mat2, beta, alpha):
    return g.op("Gemm", mat1, mat2, self, beta_f=_scalar(beta), alpha_f=_scalar(alpha))


def neg(g, self):
    return g.op("Neg", self)


def sqrt(g, self):
    return g.op("Sqrt", self)


def tanh(g, self):
    return g.op("Tanh", self)


def sin(g, self):
    return g.op("Sin", self)


def cos(g, self):
    return g.op("Cos", self)


def tan(g, self):
    return g.op("Tan", self)


def asin(g, self):
    return g.op("Asin", self)


def acos(g, self):
    return g.op("Acos", self)


def atan(g, self):
    return g.op("Atan", self)


def sigmoid(g, self):
    return g.op("Sigmoid", self)


def _reduce_op_symbolic(onnx_op_name):
    def symbolic(g, self, dim=None, keepdim=None):
        if dim is None:
            # all-reduce path
            return g.op(onnx_op_name, self, keepdims_i=0)
        else:
            # dim-reduce path
            dim, keepdim = _get_const(dim, 'i', 'dim'), _get_const(keepdim, 'i', 'keepdim')
            return g.op(onnx_op_name, self, axes_i=[dim], keepdims_i=keepdim)
    return symbolic

mean = _reduce_op_symbolic('ReduceMean')
sum = _reduce_op_symbolic('ReduceSum')
prod = _reduce_op_symbolic('ReduceProd')


@parse_args('v', 'i')
def cumsum(g, input, dim):
    return g.op("ATen", input, operator_s="cumsum", dim_i=dim)


def t(g, self):
    return g.op("Transpose", self, perm_i=(1, 0))


def expand(g, self, size, implicit):
    size = _maybe_get_const(size, 'is')
    if not _is_value(size):
        size = g.op("Constant", value_t=torch.LongTensor(size))
    return g.op("Expand", self, size)


def expand_as(g, self, other):
    shape = g.op("Shape", other)
    return g.op("Expand", self, shape)


def embedding(g, weight, indices, padding_idx, scale_grad_by_freq, sparse):
    return g.op("Gather", weight, indices)


@parse_args('v', 'v', 'v', 'i', 'i', 'i')
def embedding_bag(g,
                  embedding_matrix,
                  indices,
                  offsets,
                  scale_grad_by_freq,
                  mode,
                  sparse):
    return g.op("ATen",
                embedding_matrix,
                indices,
                offsets,
                operator_s="embedding_bag",
                outputs=4,
                scale_grad_by_freq_i=scale_grad_by_freq,
                mode_i=mode,
                sparse_i=sparse)


def size(g, self, dim):
    full_shape = g.op("Shape", self)
    return select(g, full_shape, g.op("Constant", value_t=torch.tensor([0])), dim)


@parse_args('v', 'i', 'i')
def transpose(g, self, dim0, dim1):
    if dim0 == dim1:  # micro-optimization
        return self

    # NB: Transpose in ONNX is actually a Permute
    axes = list(range(self.type().dim()))
    axes[dim0], axes[dim1] = axes[dim1], axes[dim0]
    return g.op("Transpose", self, perm_i=axes)


@parse_args('v', 'is')
def permute(g, self, dims):
    if dims == list(range(0, len(dims))):
        return self
    return g.op("Transpose", self, perm_i=dims)


def view(g, self, size):
    size = _maybe_get_const(size, 'is')
    if _is_value(size):
        shape = size
    else:
        if self.isTensor():
            self_sizes = self.type().sizes()
            if self_sizes and len(size) == 2 and self_sizes[0] == size[0]:
                return g.op("Flatten", self, axis_i=1)
        shape = g.op("Constant", value_t=torch.LongTensor(size))
    return g.op("Reshape", self, shape)


def prim_ConstantSplit(g, self, split_size, dim):
    size = self.type().sizes()[dim]
    splits = [split_size] * (size // split_size)
    leftover = size % split_size
    if leftover:
        splits.append(leftover)
    return g.op("Split", self, split_i=splits, axis_i=dim, outputs=len(splits))


# TODO: It would be better to export this as a chunk directly, as this is
# less sensitive to changes in input size.
# TODO: Once we have proper scoping, stop reimplementing chunk, delete this
# method, and use the desugared version
def prim_ConstantChunk(g, self, chunks, dim):
    split_size = (self.type().sizes()[dim] + chunks - 1) // chunks
    return prim_ConstantSplit(g, self, split_size, dim)


@parse_args('v', 'i', 'i')
def split(g, self, split_size, dim):
    size = self.type().sizes()[dim]
    splits = [split_size] * (size // split_size)
    leftover = size % split_size
    if leftover:
        splits.append(leftover)
    return g.op("Split", self, split_i=splits, axis_i=dim, outputs=1)


@parse_args('v', 'is', 'i')
def split_with_sizes(g, self, split_sizes, dim):
    return g.op("Split", self, split_i=split_sizes, axis_i=dim, outputs=1)


@parse_args('v', 'i', 'v')
def select(g, self, dim, index):
    if dim > 1:
        # TODO: this is a temporary hack because of the implementation details
        # of Gather in caffe2. We need to change this as soon as possible.
        # TODO: this breaks if index == -1
        index_val = _parse_arg(index, 'i')
        slice_node = g.op("Slice", self, axes_i=[dim], starts_i=[index_val], ends_i=[index_val + 1])
        return g.op("Squeeze", slice_node, axes_i=[dim])
    else:
        return g.op("Gather", self, index, axis_i=dim)


def squeeze(g, self, dim=None):
    if dim is None:
        dims = []
        for i, size in enumerate(self.type().sizes()):
            if size == 1:
                dims.append(i)
    else:
        dims = [_get_const(dim, 'i', 'dim')]
    return g.op("Squeeze", self, axes_i=dims)


def prelu(g, self, weight):
    return g.op("PRelu", self, weight)


def relu(g, input):
    return g.op("Relu", input)


@parse_args('v', 't', 't')
def threshold(g, self, threshold, value):
    # See Note [Export inplace]
    if _scalar(threshold) != 0:
        return _unimplemented("threshold", "non-zero threshold")
    if _scalar(value) != 0:
        return _unimplemented("threshold", "non-zero value")
    return g.op("Relu", self)


def leaky_relu(g, input, negative_slope, inplace=False):
    negative_slope = _get_const(negative_slope, 't', 'negative_slope')
    # See Note [Export inplace]
    # TODO: Talk to ONNX about unconditional cast of scalar to float
    return g.op("LeakyRelu", input, alpha_f=_scalar(negative_slope))


@parse_args('v', 'i')
def glu(g, input, dim):
    assert input.type().sizes()[dim] % 2 == 0

    first, second = g.op('Split', input, axis_i=dim, outputs=2)
    return g.op('Mul', first, g.op('Sigmoid', second))


@parse_args('v', 'i')
def softmax(g, input, dim):
    # Softmax does normalization at vector level.
    # PyTorch and ONNX use different strategies to split the input tensor into vectors.
    # Thus dim and axis have different meanings.
    # PyTorch slices the input tensor into vectors along the `dim`-th dimension.
    # ONNX reshapes the input into a 2-D tensor, and `axis` indicates where the input is coerced.
    # If input is a 2 x 3 tensor:
    # input = [[1.0, 1.0, 1.0],
    #          [1.0, 1,0, 1,0]]
    # with dim = 0, the result is:
    # result = [[0.5, 0.5, 0.5],
    #           [0.5, 0.5, 0.5]]
    # with axis = 0, the result is:
    # result = [[0.167, 0.167, 0.167],
    #           [0.167, 0.167, 0.167]]
    # So only when dim and axis both equal to ndim - 1 (the last dimension),
    # their semantics are equivalent.
    if dim < 0:
        dim = input.type().dim() + dim
    if input.type().dim() != dim + 1:
        return _unimplemented("dim", "ONNX and PyTorch use different strategies to split the input.")
    return g.op('Softmax', input, axis_i=dim)


@parse_args('v', 't', 'v')
def softplus(g, self, beta, threshold):
    if beta != 1:
        return _unimplemented("beta", "has to be 1")
    return g.op('Softplus', self)


@parse_args('v', 'is', 'is', 'is', 'is', 'i')
def max_pool1d_with_indices(g, input, kernel_size, stride, padding, dilation, ceil_mode):
    if ceil_mode:
        return _unimplemented("max_pool1d_with_indices", "ceil_mode")
    if set(_single(dilation)) != {1}:
        return _unimplemented("max_pool1d_with_indices", "dilation")
    if stride is None:
        stride = kernel_size
    r = g.op("MaxPool", input,
             kernel_shape_i=_single(kernel_size),
             pads_i=_single(padding) * 2,
             strides_i=_single(stride))
    return r, None


@parse_args('v', 'is', 'is', 'is', 'is', 'i')
def max_pool2d_with_indices(g, input, kernel_size, stride, padding, dilation, ceil_mode):
    if ceil_mode:
        return _unimplemented("max_pool2d_with_indices", "ceil_mode")
    if set(_pair(dilation)) != {1}:
        return _unimplemented("max_pool2d_with_indices", "dilation")
    if not stride:
        stride = kernel_size
    r = g.op("MaxPool", input,
             kernel_shape_i=_pair(kernel_size),
             pads_i=_pair(padding) * 2,
             strides_i=_pair(stride))
    return r, None


@parse_args('v', 'is', 'is', 'is', 'is', 'i')
def max_pool3d_with_indices(g, input, kernel_size, stride, padding, dilation, ceil_mode):
    if ceil_mode:
        return _unimplemented("max_pool3d_with_indices", "ceil_mode")
    if set(_triple(dilation)) != {1}:
        return _unimplemented("max_pool3d_with_indices", "dilation")
    if not stride:
        stride = kernel_size
    r = g.op("MaxPool", input,
             kernel_shape_i=_triple(kernel_size),
             pads_i=_triple(padding) * 2,
             strides_i=_triple(stride))
    return r, None


def _avg_pool(name, tuple_fn):
    @parse_args('v', 'is', 'is', 'is', 'i', 'i')
    def symbolic_fn(g, input, kernel_size, stride, padding, ceil_mode, count_include_pad):
        if ceil_mode:
            return _unimplemented("avg_pool2d", "ceil_mode")
        if not stride:
            stride = kernel_size

        padding = tuple(tuple_fn(padding))
        if count_include_pad:
            input = g.op("Pad", input,
                         pads_i=((0,) * 2 + padding) * 2,
                         mode_s='constant',
                         value_f=0.)
            padding = (0,) * len(padding)

        return g.op("AveragePool", input,
                    kernel_shape_i=tuple_fn(kernel_size),
                    strides_i=tuple_fn(stride),
                    pads_i=padding * 2)
    return symbolic_fn


avg_pool1d = _avg_pool('avg_pool1d', _single)
avg_pool2d = _avg_pool('avg_pool2d', _pair)
avg_pool3d = _avg_pool('avg_pool3d', _triple)


@parse_args('v', 'is')
def adaptive_avg_pool2d(g, input, output_size):
    assert output_size == [1, 1], "Only output_size=[1, 1] is supported"
    return g.op("GlobalAveragePool", input)


@parse_args('v', 'is')
def adaptive_max_pool2d(g, input, output_size):
    assert output_size == [1, 1], "Only output_size=[1, 1] is supported"
    return g.op("GlobalMaxPool", input), None


@parse_args('v', 'is', 'f')
def constant_pad_nd(g, input, padding, value):
    from torch.autograd._functions.utils import prepare_onnx_paddings
    mode = "constant"
    paddings = prepare_onnx_paddings(input.type().dim(), padding)
    return g.op("Pad", input, pads_i=paddings, mode_s=mode, value_f=value)


@parse_args('v', 'is')
def reflection_pad(g, input, padding):
    from torch.autograd._functions.utils import prepare_onnx_paddings
    mode = "reflect"
    paddings = prepare_onnx_paddings(input.type().dim(), padding)
    return g.op("Pad", input, pads_i=paddings, mode_s=mode)


@parse_args('v', 'is')
def replication_pad(g, input, padding):
    from torch.autograd._functions.utils import prepare_onnx_paddings
    mode = "edge"
    paddings = prepare_onnx_paddings(input.type().dim(), padding)
    return g.op("Pad", input, pads_i=paddings, mode_s=mode)


reflection_pad1d = reflection_pad
reflection_pad2d = reflection_pad
reflection_pad3d = reflection_pad
replication_pad1d = replication_pad
replication_pad2d = replication_pad
replication_pad3d = replication_pad


@parse_args('v', 'is')
def upsample_nearest2d(g, input, output_size):
    height_scale = float(output_size[-2]) / input.type().sizes()[-2]
    width_scale = float(output_size[-1]) / input.type().sizes()[-1]
    scales = g.op("Constant", value_t=torch.tensor([1., 1., height_scale,
                                                    width_scale]))

    return g.op("Upsample", input, scales,
                mode_s="nearest")


@parse_args('v', 'is', 'i')
def upsample_bilinear2d(g, input, output_size, align_corners):
    if align_corners:
        return _unimplemented("upsample_bilinear2d", "align_corners == True")
    height_scale = float(output_size[-2]) / input.type().sizes()[-2]
    width_scale = float(output_size[-1]) / input.type().sizes()[-1]
    scales = g.op("Constant", value_t=torch.tensor([1., 1., height_scale,
                                                    width_scale]))
    return g.op("Upsample", input, scales,
                mode_s="linear")


def wrap_logical_op_with_cast_to_uint8(func):
    def wrap_with_cast(g, input, other):
        return g.op("Cast", func(g, input, other), to_i=cast_pytorch_to_onnx['Byte'])
    return wrap_with_cast


def wrap_logical_op_with_negation(func):
    def wrap_with_not(g, input, other):
        return g.op("Not", func(g, input, other))
    return wrap_with_not


@wrap_logical_op_with_cast_to_uint8
def eq(g, self, other):
    return g.op("Equal", self, other)


@wrap_logical_op_with_cast_to_uint8
@wrap_logical_op_with_negation
def ne(g, self, other):
    return g.op("Equal", self, other)


@wrap_logical_op_with_cast_to_uint8
def gt(g, input, other):
    return gt_impl(g, input, other)


def gt_impl(g, input, other):
    other = _maybe_get_scalar(other)
    return g.op("Greater", input, _if_scalar_type_as(g, other, input))


@wrap_logical_op_with_cast_to_uint8
def lt(g, input, other):
    return lt_impl(g, input, other)


def lt_impl(g, input, other):
    other = _maybe_get_scalar(other)
    return g.op("Less", input, _if_scalar_type_as(g, other, input))


@wrap_logical_op_with_cast_to_uint8
@wrap_logical_op_with_negation
def ge(g, input, other):
    other = _maybe_get_scalar(other)
    return lt_impl(g, input, _if_scalar_type_as(g, other, input))


@wrap_logical_op_with_cast_to_uint8
@wrap_logical_op_with_negation
def le(g, input, other):
    other = _maybe_get_scalar(other)
    return gt_impl(g, input, _if_scalar_type_as(g, other, input))


def where(g, condition, self, other):
    return g.op("ATen", condition, self, other, operator_s="where")


@parse_args('v', 'i')
def log_softmax(g, input, dim=None):
    # PyTorch dim and ONNX axis have different meanings.
    # See Softmax comment for details.
    if dim < 0:
        dim = input.type().dim() + dim
    if input.type().dim() != dim + 1:
        return _unimplemented("dim", "ONNX and PyTorch use different strategies to split the input.")
    return g.op("LogSoftmax", input, axis_i=dim)


@parse_args('v', 'v', 'v', 'is', 'is', 'is', 'i', 'is', 'i', 'i', 'i', 'i')
def _convolution(g, input, weight, bias, stride, padding, dilation,
                 transposed, output_padding, groups, benchmark, deterministic, cudnn_enabled):
    weight_size = weight.type().sizes()

    args = [input, weight]
    # ONNX only supports 1D bias
    if bias.node().kind() != "prim::None" and bias.type().dim() == 1:
        args.append(bias)

    kwargs = {"kernel_shape_i": weight_size[2:],
              "strides_i": stride,
              # NB: ONNX supports asymmetric padding, whereas PyTorch supports only
              # symmetric padding
              "pads_i": padding + padding,
              "dilations_i": dilation,
              "group_i": groups}

    if any(o != 0 for o in output_padding):
        # ONNX supports both output_shape and output_padding. they are equivalent expressive.
        # output_padding is more straightforward, so we use it here.
        # output_shape = stride * (input_shape - 1) + output_padding + kernel_shape - padding * 2
        assert transposed
        assert len(stride) == len(output_padding)
        kwargs["output_padding_i"] = output_padding

    n = g.op("ConvTranspose" if transposed else "Conv", *args, **kwargs)

    if bias.node().kind() != "prim::None" and bias.type().dim() != 1:
        return g.op("Add", n, bias)
    else:
        return n


@parse_args('v', 'v', 'v', 'v', 'v', 'i', 'f', 'f', 'i')
def batch_norm(g, input, weight, bias, running_mean, running_var, training, momentum, eps, cudnn_enabled):
    input_sizes = input.type().sizes()
    if len(input_sizes) == 2:
        # batchnorm1d accepts 2d and 3d array, but ONNX only accepts 3d
        input = g.op("Unsqueeze", input, axes_i=[2])

    if weight is None or weight.node().kind() == "prim::None":
        assert len(input_sizes) > 1
        weight_value = torch.tensor([1.] * input_sizes[1]).type(
            'torch.' + input.type().scalarType() + 'Tensor')
        weight = g.op("Constant", value_t=weight_value)
    if bias is None or bias.node().kind() == "prim::None":
        assert len(input_sizes) > 1
        bias_value = torch.tensor([0.] * input_sizes[1]).type(
            'torch.' + input.type().scalarType() + 'Tensor')
        bias = g.op("Constant", value_t=bias_value)
    out = g.op("BatchNormalization", input, weight, bias, running_mean, running_var,
               epsilon_f=eps,
               momentum_f=1 - momentum,
               outputs=1 if not training else 5)
    if not training:
        if len(input_sizes) == 2:
            out = g.op("Squeeze", out, axes_i=[2])
        return out
    else:
        res, new_running_mean, new_running_var, saved_mean, saved_var = out
        new_running_mean.setType(running_mean.type())
        new_running_var.setType(running_var.type())
        saved_mean.setUniqueName("batch_norm_dead_output-" + saved_mean.uniqueName())
        saved_var.setUniqueName("batch_norm_dead_output-" + saved_var.uniqueName())
        if len(input_sizes) == 2:
            res = g.op("Squeeze", res, axes_i=[2])
        return res


@parse_args('v', 'v', 'v', 'v', 'v', 'i', 'f', 'f', 'i')
def instance_norm(g, input, weight, bias, running_mean, running_var, use_input_stats, momentum, eps, cudnn_enabled):
    input_sizes = input.type().sizes()
    if weight is None or weight.node().kind() == "prim::None":
        assert len(input_sizes) > 1
        weight_value = torch.tensor([1.] * input_sizes[1]).type(
            'torch.' + input.type().scalarType() + 'Tensor')
        weight = g.op("Constant", value_t=weight_value)
    if bias is None or bias.node().kind() == "prim::None":
        assert len(input_sizes) > 1
        bias_value = torch.tensor([0.] * input_sizes[1]).type(
            'torch.' + input.type().scalarType() + 'Tensor')
        bias = g.op("Constant", value_t=bias_value)
    return g.op("InstanceNormalization", input, weight, bias, epsilon_f=eps)


@parse_args('v', 'i', 'i', 'i')
def unfold(g, input, dimension, size, step):
    return g.op("ATen", input, operator_s="unfold", dimension_i=dimension, size_i=size, step_i=step)


@parse_args('v', 'v', 'i')
def _weight_norm(graph, v, g, dim):
    return graph.op("ATen", v, g, dim_i=dim, operator_s="_weight_norm")


@parse_args('v', 't', 't', 't')
def elu(g, input, alpha, scale, input_scale):
    if scale and scale != 1.:
        return _unimplemented("scale", "does not support scale in Elu")
    if input_scale and input_scale != 1.:
        return _unimplemented("input_scale", "does not support input_scale in Elu")
    # See Note [Export inplace]
    return g.op("Elu", input, alpha_f=_scalar(alpha))


def selu(g, input):
    return g.op("Selu", input)


@parse_args('v', 'i', 'v')
def index_select(g, self, dim, index):
    return g.op("Gather", self, index, axis_i=dim)


def index_put(g, self, indices_list_value, values, accumulate):
    indices_list = _unpack_list(indices_list_value)
    args = [self] + indices_list + [values, accumulate]
    return g.op("ATen", *args, operator_s='index_put')


def type_as(g, self, other):
    if self.isTensor() and other.isTensor() and self.type().scalarType() == other.type().scalarType():
        return self

    if other.isTensor():
        other_type_name = other.type().scalarType()
        return g.op("Cast", self, to_i=cast_pytorch_to_onnx[other_type_name])
    else:
        # We don't know the type of other, bail by emitting ATen
        return g.op("ATen", self, other, operator_s="type_as")


@parse_args('v', 'is', 'v', 'v', 'f', 'i')
def layer_norm(g, self, normalized_shape, weight, bias, eps, cudnn_enable):
    return g.op("ATen", self, weight, bias, normalized_shape_i=normalized_shape,
                eps_f=eps, cudnn_enable_i=cudnn_enable, operator_s="layer_norm")


# ignore clone operators that are inserted by PyTorch autograd
def clone(g, input):
    return input


def abs(g, self):
    return g.op("Abs", self)


def log(g, self):
    return g.op("Log", self)


def pow(g, self, exponent):
    exponent = _maybe_get_scalar(exponent)
    return g.op("Pow", self, _if_scalar_type_as(g, exponent, self))


def clamp(g, self, min, max):
    # min or max may be prim::None that we need to dispatch to
    # Clip separately, as ONNX does not have None syntax
    if min.node().kind() == "prim::None":
        return clamp_max(g, self, max)
    elif max.node().kind() == "prim::None":
        return clamp_min(g, self, min)
    else:
        min = _parse_arg(min, 'f')
        max = _parse_arg(max, 'f')
        return g.op("Clip", self, min_f=min, max_f=max)


@parse_args('v', 'f')
def clamp_min(g, self, min):
    return g.op("Clip", self, min_f=min)


@parse_args('v', 'f')
def clamp_max(g, self, max):
    return g.op("Clip", self, max_f=max)


# torch.max (same for torch.min) actually has two interfaces smashed together:
# torch.max(x, dim, keepdim) and torch.max(x, y)
def max(g, self, dim_or_y=None, keepdim=None):
    if dim_or_y is None and keepdim is None:
        return g.op("ReduceMax", self, keepdims_i=0)
    if keepdim is None:
        return g.op("Max", self, dim_or_y)
    else:
        dim = _get_const(dim_or_y, 'i', 'dim')
        keepdim = _get_const(keepdim, 'i', 'keepdim')
        # TODO: export it as ReduceMax
        return g.op("ATen",
                    self,
                    operator_s="max",
                    dim_i=dim,
                    keepdim_i=keepdim,
                    outputs=2)


def min(g, self, dim_or_y=None, keepdim=None):
    if dim_or_y is None and keepdim is None:
        return g.op("ReduceMin", self, keepdims_i=0)
    if keepdim is None:
        return g.op("Min", self, dim_or_y)
    else:
        dim = _get_const(dim_or_y, 'i', 'dim')
        keepdim = _get_const(keepdim, 'i', 'keepdim')
        # TODO: export it as ReduceMax
        return g.op("ATen",
                    self,
                    operator_s="min",
                    dim_i=dim,
                    keepdim_i=keepdim,
                    outputs=2)


def exp(g, self):
    return g.op("Exp", self)


@parse_args('v', 'f', 'i')
def dropout(g, input, p, train):
    if not train:  # in eval mode, dropout is non-op
        return input
    r, _ = g.op("Dropout", input, ratio_f=p, outputs=2)
    return r


def _unsupported_dropout(name):
    @parse_args('v', 'f', 'i')
    def feature_dropout(g, input, p, train):
        # NB: In inference mode, FeatureDropout is exported as an identity op.
        from torch.onnx.symbolic import _unimplemented
        if train:
            return _unimplemented(name, "training mode")
        return input
    return feature_dropout


feature_dropout = _unsupported_dropout("feature_dropout")
alpha_dropout = _unsupported_dropout("alpha_dropout")
feature_alpha_dropout = _unsupported_dropout("feature_alpha_dropout")

# See Note [Export inplace]
dropout_ = dropout
feature_dropout_ = feature_dropout
alpha_dropout_ = alpha_dropout
feature_alpha_dropout_ = feature_alpha_dropout


@parse_args('v', 't', 'i', 'i')
def norm(g, self, p, dim, keepdim):
    if p == 1:
        f = _reduce_op_symbolic("ReduceL1")
    elif p == 2:
        f = _reduce_op_symbolic("ReduceL2")
    else:
        raise RuntimeError("ONNX export only p-norms with p of 1 or 2")
    return f(g, self, dim=dim, keepdim=keepdim)


@parse_args('v', 'v', 'v', 'i')
def conv_tbc(g, input, weight, bias, pad):
    return g.op("ATen", input, weight, bias, operator_s="conv_tbc", pad_i=pad)


@parse_args('v', 'i', 'i')
def _unique(g, input, sorted, return_inverse):
    return g.op("ATen", input, operator_s="_unique", sorted_i=sorted,
                return_inverse_i=return_inverse, outputs=2)


# Metaprogram symbolics for each ATen native specialized cast operator.
# For e.g. we specify a function named `_cast_uint8_t` that instantiates an
# ONNX cast node with `to` attribute 'UINT8'
#
# TODO: remove these once we support Type's in the JIT IR and we can once again
# use the unified toType operator
cast_pytorch_to_onnx = {
    'Byte': torch.onnx.TensorProtoDataType.UINT8,
    'Char': torch.onnx.TensorProtoDataType.INT8,
    'Double': torch.onnx.TensorProtoDataType.DOUBLE,
    'Float': torch.onnx.TensorProtoDataType.FLOAT,
    'Half': torch.onnx.TensorProtoDataType.FLOAT16,
    'Int': torch.onnx.TensorProtoDataType.INT32,
    'Long': torch.onnx.TensorProtoDataType.INT64,
    'Short': torch.onnx.TensorProtoDataType.INT16,
}

scalar_name_to_pytorch = {
    'uint8_t': 'Byte',
    'int8_t': 'Char',
    'double': 'Double',
    'float': 'Float',
    'half': 'Half',
    'int': 'Int',
    'int64_t': 'Long',
    'int16_t': 'Short',
}


# This indicates each scalar type's corresponding
# torch type. Related source:
# https://github.com/pytorch/pytorch/blob/da7468853ae322252270bbb58032668bd21b7457/c10/core/ScalarType.h
scalar_type_to_pytorch_type = [
    torch.uint8,    # 0
    torch.int8,     # 1
    torch.short,    # 2
    torch.int,      # 3
    torch.int64,    # 4
    torch.half,     # 5
    torch.float,    # 6
    torch.double,   # 7
]


def _cast_func_template(to_i, g, input, non_blocking):
    return g.op("Cast", input, to_i=to_i)


for k, v in cast_pytorch_to_onnx.items():
    name = '_cast_{}'.format(k)
    globals()[name] = parse_args('v', 'i')(partial(_cast_func_template, v))


scalar_type_to_onnx = [
    cast_pytorch_to_onnx["Byte"],
    cast_pytorch_to_onnx["Char"],
    cast_pytorch_to_onnx["Short"],
    cast_pytorch_to_onnx["Int"],
    cast_pytorch_to_onnx["Long"],
    cast_pytorch_to_onnx["Half"],
    cast_pytorch_to_onnx["Float"],
    cast_pytorch_to_onnx["Double"],
]


@parse_args('v', 'i', 'v', 'v')
def zeros(g, sizes, dtype, layout, device):
    # NOTE: no way to set device and layout in ONNX, so we ignore it
    return g.op("ConstantOfShape", sizes,
                value_t=torch.tensor(0, dtype=scalar_type_to_pytorch_type[dtype]))


@parse_args('v', 'i', 'v', 'v')
def zeros_like(g, input, dtype, layout, device):
    shape = g.op("Shape", input)
    return g.op("ConstantOfShape", shape,
                value_t=torch.tensor(0, dtype=scalar_type_to_pytorch_type[dtype]))


@parse_args('v', 'i', 'v', 'v')
def ones(g, sizes, dtype, layout, device):
    return g.op("ConstantOfShape", sizes,
                value_t=torch.tensor(1, dtype=scalar_type_to_pytorch_type[dtype]))


@parse_args('v', 'i', 'v', 'v')
def ones_like(g, input, dtype, layout, device):
    shape = g.op("Shape", input)
    return g.op("ConstantOfShape", shape,
                value_t=torch.tensor(1, dtype=scalar_type_to_pytorch_type[dtype]))


def full(g, sizes, value, dtype, layout, device):
    const_value = _maybe_get_const(value, 't')
    if _is_value(const_value):
        tmp = zeros(sizes, dtype, layout, device)
        return add(tmp, value, g.op("Constant", value_t=torch.tensor(1)))
    else:
        dtype = _get_const(dtype, 'i', 'dtype')
        return g.op("ConstantOfShape", sizes,
                    value_t=torch.tensor(const_value, dtype=scalar_type_to_pytorch_type[dtype]))


@parse_args('v', 'f', 'i', 'v', 'v')
def full_like(g, input, fill_value, dtype, layout, device):
    shape = g.op("Shape", input)
    return g.op("ConstantOfShape", shape,
                value_t=torch.tensor(fill_value, dtype=scalar_type_to_pytorch_type[dtype]))


@parse_args('v', 'v', 'v', 'v', 'i')
def slice(g, self, dim, start, end, step):
    if step != 1:
        _unimplemented("slice", "step!=1 is currently not supported")
    if start.node().kind() != 'onnx::Constant' or \
            end.node().kind() != 'onnx::Constant' or dim.node().kind() != 'onnx::Constant':
        start_unsqueezed = g.op("Unsqueeze", start, axes_i=[0])
        end_unsqueezed = g.op("Unsqueeze", end, axes_i=[0])
        dim_unsqueezed = g.op("Unsqueeze", dim, axes_i=[0])
        return g.op("DynamicSlice", self, start_unsqueezed, end_unsqueezed, dim_unsqueezed)
    else:
        start = _parse_arg(start, 'i')
        end = _parse_arg(end, 'i')
        dim = _parse_arg(dim, 'i')
        return g.op("Slice", self, axes_i=[dim], starts_i=[start], ends_i=[end])


@parse_args('v', 'f', 'f')
def hardtanh(g, self, min_val, max_val):
    return g.op("Clip", self, min_f=min_val, max_f=max_val)


def alias(g, self):
    return self


@parse_args('v', 'i')
def unsqueeze(g, self, dim):
    return g.op("Unsqueeze", self, axes_i=[dim])


@parse_args('v', 'i', 'i', 'i', 'i')
def topk(g, self, k, dim, largest, sorted, out=None):
    if out is not None:
        _unimplemented("TopK", "Out parameter is not supported for topk")
    if not largest:
        _unimplemented("TopK", "Ascending TopK is not supported")

    return g.op("TopK", self, k_i=k, axis_i=dim, outputs=2)


def to(g, self, *args):
    # ONNX doesn't have a concept of a device, so we ignore device casts
    if len(args) == 3:
        if args[0].type().isSubtypeOf(ListType.ofInts()):
            # aten::to(Tensor, Device, bool, bool)
            return self
        else:
            # aten::to(Tensor, ScalarType, bool, bool)
            dtype = _get_const(args[0], 'i', 'dtype')
            return g.op("Cast", self, to_i=scalar_type_to_onnx[dtype])
    elif len(args) == 4:
        # aten::to(Tensor, Device, ScalarType, bool, bool)
        dtype = _get_const(args[1], 'i', 'dtype')
        return g.op("Cast", self, to_i=scalar_type_to_onnx[dtype])
    elif len(args) == 5:
        # aten::to(Tensor, ScalarType, Layout, Device, bool, bool) -> Tensor
        dtype = _get_const(args[0], 'i', 'dtype')
        # Layout and device are ignored
        return g.op("Cast", self, to_i=scalar_type_to_onnx[dtype])
    else:
        raise NotImplementedError("Unknown aten::to signature")


def repeat(g, self, repeats):
    if not _is_value(repeats):
        repeats = g.op("Constant", value_t=torch.LongTensor(repeats))
    const_repeats = _maybe_get_const(repeats, 'is')

    if self.isTensor() and not _is_value(const_repeats):
        sizes = self.type().sizes()
        diff_dims = len(const_repeats) - len(sizes)
        if diff_dims > 0:
            self = view(g, self, [1] * diff_dims + sizes)
    return g.op("Tile", self, repeats)


@parse_args('v', 'i')
def pixel_shuffle(g, self, upscale_factor):
    dims = self.type().sizes()
    if len(dims) != 4:
        return _unimplemented("pixel_shuffle", "only support 4d input")
    output_channel = dims[1] // upscale_factor // upscale_factor
    after_view = view(g, self, [-1, upscale_factor, upscale_factor,
                                output_channel, dims[2], dims[3]])
    after_transpose = g.op("Transpose", after_view, perm_i=[0, 1, 4, 2, 5, 3])
    return view(g, after_transpose,
                [-1, output_channel, dims[2] * upscale_factor, dims[3] *
                 upscale_factor])


@parse_args('v', 'i', 'v', 'v', 'f', 'i')
def group_norm(g, input, num_groups, weight, bias, eps, cudnn_enabled):
    return g.op("ATen", input, weight, bias, num_groups_i=num_groups,
                eps_f=eps, cudnn_enabled_i=cudnn_enabled, operator_s="group_norm")


def _generic_rnn(g, variant, input, initial_states, all_weights, has_biases,
                 num_layers, dropout, train, bidirectional, batch_first=None, batch_sizes=None):
    weights_per_layer = 4 if has_biases else 2
    assert len(all_weights) == num_layers * weights_per_layer * (1 + bidirectional)
    layer_weights = [all_weights[i:i + weights_per_layer] for i in range(0, len(all_weights), weights_per_layer)]
    if batch_first:
        return _unimplemented("RNN/GRU/LSTM", "batch_first")
    if dropout and train:
        return _unimplemented("RNN/GRU/LSTM", "dropout in training mode")

    if variant.startswith('RNN'):
        nonlinearity = variant[4:].lower()
        variant = 'RNN'

    w_hh = all_weights[1]
    hidden_size = w_hh.type().sizes()[1]

    unidirectional = not bidirectional

    prev_output = input

    h_outs = []
    if variant == 'RNN' or variant == 'GRU':
        h0 = initial_states
    elif variant == 'LSTM':
        h0, c0 = initial_states
        c_outs = []

    sequence_lens = unused(g) if batch_sizes is None else batch_sizes

    if variant == 'GRU':
        # pytorch is reset, input, hidden
        # onnx is    input, reset, hidden
        reform_permutation = [(1, 2), (0, 1), (2, 3)]
    elif variant == 'LSTM':
        # pytorch is input, forget, cell, output.
        # onnx is    input, output, forget, cell.
        reform_permutation = [(0, 1), (3, 4), (1, 3)]

    def reform_weights(g, w, n, intervals):
        slices = [g.op('Slice', w, axes_i=[0], starts_i=[x * n], ends_i=[y * n]) for x, y in intervals]
        return g.op('Concat', *slices, axis_i=0)

    def transform_weights(layer_index):
        if variant == 'RNN':
            weight_ih, weight_hh, bias_ih, bias_hh = layer_weights[layer_index]
        elif variant == 'GRU' or variant == 'LSTM':
            weight_ih, weight_hh, bias_ih, bias_hh = \
                [reform_weights(g, w, hidden_size, reform_permutation) for w in layer_weights[layer_index]]
        bias_concat = g.op('Concat', bias_ih, bias_hh, axis_i=0)

        return tuple(g.op('Unsqueeze', x, axes_i=[0]) for x in (weight_ih, weight_hh, bias_concat))

    def retrieve_state(x, start, end):
        return x if num_layers == 1 else g.op('Slice', x, axes_i=[0], starts_i=[start], ends_i=[end])

    for i in range(num_layers):
        if unidirectional:
            weight_ih, weight_hh, bias_concat = transform_weights(i)
            state_indices = i, i + 1
        else:
            weight_ih_f, weight_hh_f, bias_f = transform_weights(2 * i)
            weight_ih_b, weight_hh_b, bias_b = transform_weights(2 * i + 1)

            weight_ih = g.op('Concat', weight_ih_f, weight_ih_b, axis_i=0)
            weight_hh = g.op('Concat', weight_hh_f, weight_hh_b, axis_i=0)
            bias_concat = g.op('Concat', bias_f, bias_b, axis_i=0)

            state_indices = 2 * i, 2 * i + 2

        inputs = [prev_output, weight_ih, weight_hh, bias_concat, sequence_lens]

        inputs.append(retrieve_state(h0, *state_indices))
        if variant == 'LSTM':
            inputs.append(retrieve_state(c0, *state_indices))

        extra_kwargs = {} if unidirectional else {'direction_s': 'bidirectional'}
        if variant == 'RNN':
            prev_output, h_out = g.op('RNN', *inputs, outputs=2,
                                      hidden_size_i=hidden_size,
                                      activations_s=[nonlinearity],
                                      **extra_kwargs)
        elif variant == 'GRU':
            prev_output, h_out = g.op('GRU', *inputs, outputs=2,
                                      hidden_size_i=hidden_size,
                                      linear_before_reset_i=1,
                                      **extra_kwargs)
        elif variant == 'LSTM':
            prev_output, h_out, c_out = g.op('LSTM', *inputs, outputs=3,
                                             hidden_size_i=hidden_size,
                                             **extra_kwargs)

        if bidirectional:
            # The ONNX RNN/GRU/LSTM produce an output of dimensions
            #   seq_len, num_directions, batch, hidden_size
            # We have to convert to match pytorch's expected
            #   seq_len, batch, num_directions * hidden_size
            # by first moving num_directions before hidden_size with
            # Transpose, and then combining it with hidden_size
            # with Reshape.
            prev_output = g.op('Transpose', prev_output, perm_i=[0, 2, 1, 3])
            prev_output = g.op('Reshape', prev_output, g.op('Constant', value_t=torch.LongTensor([0, 0, -1])))
        else:
            prev_output = g.op('Squeeze', prev_output, axes_i=[1])

        h_outs.append(h_out)
        if variant == 'LSTM':
            c_outs.append(c_out)
    h_outs = h_out if num_layers == 1 else g.op('Concat', *h_outs, axis_i=0)
    if variant == 'RNN' or variant == 'GRU':
        return prev_output, h_outs
    elif variant == 'LSTM':
        c_outs = c_out if num_layers == 1 else g.op('Concat', *c_outs, axis_i=0)
        return prev_output, h_outs, c_outs


@parse_args('v', 'v', 'v', 'i', 'i', 'f', 'i', 'i', 'i')
def _lstm_full(g, input, hidden_v, weight_v, has_biases, num_layers, dropout, train, bidirectional, batch_first):
    hidden, weight = _unpack_list(hidden_v), _unpack_list(weight_v)
    return _generic_rnn(g, 'LSTM', input, hidden, weight, has_biases, num_layers,
                        dropout, train, bidirectional, batch_first)


@parse_args('v', 'v', 'v', 'v', 'i', 'i', 'f', 'i', 'i')
def _lstm_packed(g, input, batch_sizes, hidden_v, weight_v, has_biases, num_layers, dropout, train, bidirectional):
    hidden, weight = _unpack_list(hidden_v), _unpack_list(weight_v)
    return _generic_rnn(g, 'LSTM', input, hidden, weight, has_biases, num_layers,
                        dropout, train, bidirectional, batch_sizes=batch_sizes)


def lstm(g, *args):
    if _is_tensor_list(args[3]):
        return _lstm_packed(g, *args)
    else:
        return _lstm_full(g, *args)


def _one_hidden_rnn(kind):
    @parse_args('v', 'v', 'v', 'i', 'i', 'f', 'i', 'i', 'i')
    def _rnn_full(g, input, hidden, weight_v, has_biases, num_layers, dropout, train, bidirectional, batch_first):
        weight = _unpack_list(weight_v)
        return _generic_rnn(g, kind, input, hidden, weight, has_biases, num_layers,
                            dropout, train, bidirectional, batch_first)

    @parse_args('v', 'v', 'v', 'v', 'i', 'i', 'f', 'i', 'i')
    def _rnn_packed(g, input, batch_sizes, hidden, weight_v, has_biases, num_layers, dropout, train, bidirectional):
        weight = _unpack_list(weight_v)
        return _generic_rnn(g, kind, input, hidden, weight, has_biases, num_layers,
                            dropout, train, bidirectional, batch_sizes=batch_sizes)

    def symbolic(g, *args):
        if _is_tensor_list(args[3]):
            return _rnn_packed(g, *args)
        else:
            return _rnn_full(g, *args)

    return symbolic


gru = _one_hidden_rnn('GRU')
rnn_tanh = _one_hidden_rnn('RNN_TANH')
rnn_relu = _one_hidden_rnn('RNN_RELU')


@parse_args('v', 'i')
def _dim_arange(g, like, dim):
    return g.op('ATen', like, dim_i=dim, operator_s='_dim_arange')


def detach(g, input):
    # Erase aten::detach nodes because ONNX is inference only
    return input


def contiguous(g, input):
    return input


@parse_args('v', 'v', 'i')
def _pack_padded_sequence(g, input, lengths, batch_first):
    # There currently is no PackPadded operator in ONNX. We rely on an
    # optimization pass to remove this later. It is an error if all
    # PackPadded operators cannot be optimized out.
    if batch_first:
        input = g.op('Transpose', input, perm_i=[1, 0, 2])
    if not lengths.type().isSubtypeOf(torch._C.DynamicType.get()):
        raise RuntimeError("Lengths must be a Tensor for ONNX export")
    # We know it's a TensorType so this check is now safe.
    # It's really only necessary beacuse those operators expand to something that
    # only works with int32 types in Caffe2...
    if lengths.type().scalarType() != 'Int':
        lengths = _cast_Int(g, lengths, False)
    return g.op("prim::PackPadded", input, lengths, outputs=2)


@parse_args('v', 'v', 'i', 't', 'v')
def _pad_packed_sequence(g, data, batch_sizes, batch_first, padding_value, total_length):
    # Ignore total_length as it is not supported in _symbolic_pad_packed_sequence
    # It is only useful/used when training using data_parallel model, so
    # It shouldn't be relevant for ONNX anyway
    data, lengths = g.op("prim::PadPacked", data, batch_sizes, outputs=2)
    if batch_first:
        data = g.op('Transpose', data, perm_i=[1, 0, 2])
    return data, lengths


def randn(g, *shapes):
    shapes_list = list(shapes)
    shape = _maybe_get_const(shapes_list[0], "is")
    return g.op('RandomNormal', shape_i=shape)


@parse_args('v', 'f', 'f', 'i', 'none')
def rrelu(g, input, lower, upper, training, generator):
    p = g.op('RandomUniformLike', input, high_f=upper, low_f=lower)
    return g.op('PRelu', input, p)


@parse_args('v')
def log_sigmoid(g, input):
    p = g.op('Sigmoid', input)
    return g.op('Log', p)


@parse_args('v')
def erf(g, input):
    return g.op('Erf', input)


@parse_args('v', 'i', 'i')
def flatten(g, input, start_dim, end_dim):
    dim = input.type().dim()
    if end_dim < 0 :
        end_dim = dim + end_dim
    # use ONNX's Flatten operator for cases where the output shape is 2D
    if start_dim == 1 and end_dim == dim - 1 :
        return g.op("Flatten", input, axis_i=start_dim)
    if start_dim == 0 and end_dim == dim - 2 :
        return g.op("Flatten", input, axis_i=end_dim + 1)
    # use Reshape for cases where the output shape is not 2D
    if input.type().kind() != "CompleteTensorType":
        return _unimplemented("flatten", "input size not accesible")
    input_dims = input.type().sizes()
    output_dims = []
    for i in range(0, dim):
        if start_dim < i and end_dim >= i:
            output_dims[start_dim] = output_dims[start_dim] * input_dims[i]
        else:
            output_dims.append(input_dims[i])
    shape = g.op("Constant", value_t=torch.LongTensor(output_dims))
    p = _reshape_from_tensor(g, input, shape)
    return p


@parse_args('v')
def nonzero(g, input):
    return g.op('NonZero', input)<|MERGE_RESOLUTION|>--- conflicted
+++ resolved
@@ -230,13 +230,9 @@
 
 # used to represent "missing" optional inputs
 def unused(g):
-<<<<<<< HEAD
     n = g.op("prim::Constant")
     n.setType(OptionalType.ofTensor())
     return n
-=======
-    return g.op("prim::None")
->>>>>>> 91c1d728
 
 
 def _shape_as_tensor(g, input):
