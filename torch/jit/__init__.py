--- conflicted
+++ resolved
@@ -1669,33 +1669,6 @@
             if self._initializing:
                 return super(RecursiveScriptModule, self).__setattr__(attr, value)
 
-<<<<<<< HEAD
-
-            def conv_module_to_const(module_value):
-                if not isinstance(module_value, (ModuleList, Sequential, ModuleDict)):
-                    return module_value
-                if isinstance(module_value, ModuleDict):
-                    torch.jit._recursive.check_custom_container(module_value, ModuleDict)
-                    for key, val in module_value:
-                        module_value[key] = conv_module_to_const(val)
-                    return _ConstModuleDict(module_value)
-                else:
-                    for i in range(len(module_value)):
-                        module_value[i] = conv_module_to_const(module_value[i])
-                    if isinstance(module_value, Sequential):
-                        torch.jit._recursive.check_custom_container(module_value, Sequential)
-                        return _ConstSequential(module_value)
-                    else:
-                        torch.jit._recursive.check_custom_container(module_value, ModuleList)
-                        return _ConstModuleList(module_value)
-
-            if isinstance(value, (ModuleList, Sequential, ModuleDict)):
-                # special case for list of modules. Modules need to be registered with their
-                # parent module. To do this, we create a ConstModuleList, which is itself a module, that
-                # contains each of these modules as submodules. The ConstModuleList then
-                # is set as an attribute of the parent module.
-                super(ScriptModule, self).__setattr__(attr, conv_module_to_const(value))
-=======
             if self._c._has_attribute(attr):
                 self._c._set_attribute(attr, value)
             elif self._c._has_buffer(attr):
@@ -1710,7 +1683,6 @@
                 # TODO: we don't have _concrete_type set after load(), and in general we lose constant information.
                 # We should encode constants as class type attributes (or something) so it persists across save/load.
                 raise AttributeError("Cannot mutate TorchScript constant value: '{}'. Value: '{}'".format(attr, value))
->>>>>>> 82a69a69
             else:
                 # We allow setting Python attributes on the ScriptModule, for
                 # when people want to stash some convenience info on it.
